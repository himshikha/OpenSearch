/*
 * SPDX-License-Identifier: Apache-2.0
 *
 * The OpenSearch Contributors require contributions made to
 * this file be licensed under the Apache-2.0 license or a
 * compatible open source license.
 */

package org.opensearch.gateway.remote;

import org.opensearch.Version;
import org.opensearch.core.ParseField;
import org.opensearch.core.common.Strings;
import org.opensearch.core.common.io.stream.StreamInput;
import org.opensearch.core.common.io.stream.StreamOutput;
import org.opensearch.core.common.io.stream.Writeable;
import org.opensearch.core.xcontent.ConstructingObjectParser;
import org.opensearch.core.xcontent.MediaTypeRegistry;
import org.opensearch.core.xcontent.ObjectParser;
import org.opensearch.core.xcontent.ToXContentFragment;
import org.opensearch.core.xcontent.XContentBuilder;
import org.opensearch.core.xcontent.XContentParser;

import java.io.IOException;
import java.util.ArrayList;
import java.util.Collections;
import java.util.HashMap;
import java.util.List;
import java.util.Map;
import java.util.Objects;
import java.util.function.Function;
import java.util.stream.Collectors;

/**
 * Manifest file which contains the details of the uploaded entity metadata
 *
 * @opensearch.internal
 */
public class ClusterMetadataManifest implements Writeable, ToXContentFragment {

    public static final int CODEC_V0 = 0; // Older codec version, where we haven't introduced codec versions for manifest.
    public static final int CODEC_V1 = 1; // In Codec V1 we have introduced global-metadata and codec version in Manifest file.
    public static final int CODEC_V2 = 2; // In Codec V2, there are seperate metadata files rather than a single global metadata file.
<<<<<<< HEAD
    public static final int CODEC_V3 = 3; // In Codec V3 we introduce index routing-metadata in manifest file.
=======
    public static final int CODEC_V3 = 3; // In Codec V3, we introduce index routing-metadata in manifest file.
>>>>>>> 8ecf8652

    private static final ParseField CLUSTER_TERM_FIELD = new ParseField("cluster_term");
    private static final ParseField STATE_VERSION_FIELD = new ParseField("state_version");
    private static final ParseField CLUSTER_UUID_FIELD = new ParseField("cluster_uuid");
    private static final ParseField STATE_UUID_FIELD = new ParseField("state_uuid");
    private static final ParseField OPENSEARCH_VERSION_FIELD = new ParseField("opensearch_version");
    private static final ParseField NODE_ID_FIELD = new ParseField("node_id");
    private static final ParseField COMMITTED_FIELD = new ParseField("committed");
    private static final ParseField CODEC_VERSION_FIELD = new ParseField("codec_version");
    private static final ParseField GLOBAL_METADATA_FIELD = new ParseField("global_metadata");
    private static final ParseField INDICES_FIELD = new ParseField("indices");
    private static final ParseField PREVIOUS_CLUSTER_UUID = new ParseField("previous_cluster_uuid");
    private static final ParseField CLUSTER_UUID_COMMITTED = new ParseField("cluster_uuid_committed");
    private static final ParseField UPLOADED_COORDINATOR_METADATA = new ParseField("uploaded_coordinator_metadata");
    private static final ParseField UPLOADED_SETTINGS_METADATA = new ParseField("uploaded_settings_metadata");
    private static final ParseField UPLOADED_TEMPLATES_METADATA = new ParseField("uploaded_templates_metadata");
    private static final ParseField UPLOADED_CUSTOM_METADATA = new ParseField("uploaded_custom_metadata");
    private static final ParseField ROUTING_TABLE_VERSION_FIELD = new ParseField("routing_table_version");
    private static final ParseField INDICES_ROUTING_FIELD = new ParseField("indices_routing");

    private static ClusterMetadataManifest.Builder manifestV0Builder(Object[] fields) {
        return ClusterMetadataManifest.builder()
            .clusterTerm(term(fields))
            .stateVersion(version(fields))
            .clusterUUID(clusterUUID(fields))
            .stateUUID(stateUUID(fields))
            .opensearchVersion(opensearchVersion(fields))
            .nodeId(nodeId(fields))
            .committed(committed(fields))
            .codecVersion(CODEC_V0)
            .indices(indices(fields))
            .previousClusterUUID(previousClusterUUID(fields))
            .clusterUUIDCommitted(clusterUUIDCommitted(fields));
    }

    private static ClusterMetadataManifest.Builder manifestV1Builder(Object[] fields) {
        return manifestV0Builder(fields).codecVersion(codecVersion(fields)).globalMetadataFileName(globalMetadataFileName(fields));
    }

    private static ClusterMetadataManifest.Builder manifestV2Builder(Object[] fields) {
        return manifestV0Builder(fields).codecVersion(codecVersion(fields))
            .coordinationMetadata(coordinationMetadata(fields))
            .settingMetadata(settingsMetadata(fields))
            .templatesMetadata(templatesMetadata(fields))
            .customMetadataMap(customMetadata(fields));
    }

    private static ClusterMetadataManifest.Builder manifestV3Builder(Object[] fields) {
        return manifestV2Builder(fields).codecVersion(codecVersion(fields))
            .routingTableVersion(routingTableVersion(fields))
            .indicesRouting(indicesRouting(fields));
    }

    private static long term(Object[] fields) {
        return (long) fields[0];
    }

    private static long version(Object[] fields) {
        return (long) fields[1];
    }

    private static String clusterUUID(Object[] fields) {
        return (String) fields[2];
    }

    private static String stateUUID(Object[] fields) {
        return (String) fields[3];
    }

    private static Version opensearchVersion(Object[] fields) {
        return Version.fromId((int) fields[4]);
    }

    private static String nodeId(Object[] fields) {
        return (String) fields[5];
    }

    private static boolean committed(Object[] fields) {
        return (boolean) fields[6];
    }

    private static List<UploadedIndexMetadata> indices(Object[] fields) {
        return (List<UploadedIndexMetadata>) fields[7];
    }

    private static String previousClusterUUID(Object[] fields) {
        return (String) fields[8];
    }

    private static boolean clusterUUIDCommitted(Object[] fields) {
        return (boolean) fields[9];
    }

    private static int codecVersion(Object[] fields) {
        return (int) fields[10];
    }

    private static String globalMetadataFileName(Object[] fields) {
        return (String) fields[11];
    }

    private static UploadedMetadataAttribute coordinationMetadata(Object[] fields) {
        return (UploadedMetadataAttribute) fields[11];
    }

    private static UploadedMetadataAttribute settingsMetadata(Object[] fields) {
        return (UploadedMetadataAttribute) fields[12];
    }

    private static UploadedMetadataAttribute templatesMetadata(Object[] fields) {
        return (UploadedMetadataAttribute) fields[13];
    }

    private static Map<String, UploadedMetadataAttribute> customMetadata(Object[] fields) {
        List<UploadedMetadataAttribute> customs = (List<UploadedMetadataAttribute>) fields[14];
        return customs.stream().collect(Collectors.toMap(UploadedMetadataAttribute::getAttributeName, Function.identity()));
    }

    private static long routingTableVersion(Object[] fields) {
        return (long) fields[15];
    }

    private static List<UploadedIndexMetadata> indicesRouting(Object[] fields) {
        return (List<UploadedIndexMetadata>) fields[16];
    }

    private static final ConstructingObjectParser<ClusterMetadataManifest, Void> PARSER_V0 = new ConstructingObjectParser<>(
        "cluster_metadata_manifest",
        fields -> manifestV0Builder(fields).build()
    );

    private static final ConstructingObjectParser<ClusterMetadataManifest, Void> PARSER_V1 = new ConstructingObjectParser<>(
        "cluster_metadata_manifest",
        fields -> manifestV1Builder(fields).build()
    );

    private static final ConstructingObjectParser<ClusterMetadataManifest, Void> PARSER_V2 = new ConstructingObjectParser<>(
        "cluster_metadata_manifest",
        fields -> manifestV2Builder(fields).build()
    );

    private static final ConstructingObjectParser<ClusterMetadataManifest, Void> PARSER_V3 = new ConstructingObjectParser<>(
        "cluster_metadata_manifest",
        fields -> manifestV3Builder(fields).build()
    );

    private static final ConstructingObjectParser<ClusterMetadataManifest, Void> CURRENT_PARSER = PARSER_V3;

    static {
        declareParser(PARSER_V0, CODEC_V0);
        declareParser(PARSER_V1, CODEC_V1);
        declareParser(PARSER_V2, CODEC_V2);
        declareParser(PARSER_V3, CODEC_V3);
    }

    private static void declareParser(ConstructingObjectParser<ClusterMetadataManifest, Void> parser, long codec_version) {
        parser.declareLong(ConstructingObjectParser.constructorArg(), CLUSTER_TERM_FIELD);
        parser.declareLong(ConstructingObjectParser.constructorArg(), STATE_VERSION_FIELD);
        parser.declareString(ConstructingObjectParser.constructorArg(), CLUSTER_UUID_FIELD);
        parser.declareString(ConstructingObjectParser.constructorArg(), STATE_UUID_FIELD);
        parser.declareInt(ConstructingObjectParser.constructorArg(), OPENSEARCH_VERSION_FIELD);
        parser.declareString(ConstructingObjectParser.constructorArg(), NODE_ID_FIELD);
        parser.declareBoolean(ConstructingObjectParser.constructorArg(), COMMITTED_FIELD);
        parser.declareObjectArray(
            ConstructingObjectParser.constructorArg(),
            (p, c) -> UploadedIndexMetadata.fromXContent(p),
            INDICES_FIELD
        );
        parser.declareString(ConstructingObjectParser.constructorArg(), PREVIOUS_CLUSTER_UUID);
        parser.declareBoolean(ConstructingObjectParser.constructorArg(), CLUSTER_UUID_COMMITTED);

        if (codec_version == CODEC_V1) {
            parser.declareInt(ConstructingObjectParser.constructorArg(), CODEC_VERSION_FIELD);
            parser.declareString(ConstructingObjectParser.constructorArg(), GLOBAL_METADATA_FIELD);
        } else if (codec_version >= CODEC_V2) {
            parser.declareInt(ConstructingObjectParser.constructorArg(), CODEC_VERSION_FIELD);
            parser.declareNamedObject(
                ConstructingObjectParser.optionalConstructorArg(),
                UploadedMetadataAttribute.PARSER,
                UPLOADED_COORDINATOR_METADATA
            );
            parser.declareNamedObject(
                ConstructingObjectParser.optionalConstructorArg(),
                UploadedMetadataAttribute.PARSER,
                UPLOADED_SETTINGS_METADATA
            );
            parser.declareNamedObject(
                ConstructingObjectParser.optionalConstructorArg(),
                UploadedMetadataAttribute.PARSER,
                UPLOADED_TEMPLATES_METADATA
            );
            parser.declareNamedObjects(
                ConstructingObjectParser.optionalConstructorArg(),
                UploadedMetadataAttribute.PARSER,
                UPLOADED_CUSTOM_METADATA
            );
        }
        if (codec_version >= CODEC_V3) {
            parser.declareLong(ConstructingObjectParser.constructorArg(), ROUTING_TABLE_VERSION_FIELD);
            parser.declareObjectArray(
                ConstructingObjectParser.constructorArg(),
                (p, c) -> UploadedIndexMetadata.fromXContent(p),
                INDICES_ROUTING_FIELD
            );
        }
    }

    private final int codecVersion;
    private final String globalMetadataFileName;
    private final UploadedMetadataAttribute uploadedCoordinationMetadata;
    private final UploadedMetadataAttribute uploadedSettingsMetadata;
    private final UploadedMetadataAttribute uploadedTemplatesMetadata;
    private final Map<String, UploadedMetadataAttribute> uploadedCustomMetadataMap;
    private final List<UploadedIndexMetadata> indices;
    private final long clusterTerm;
    private final long stateVersion;
    private final String clusterUUID;
    private final String stateUUID;
    private final Version opensearchVersion;
    private final String nodeId;
    private final boolean committed;
    private final String previousClusterUUID;
    private final boolean clusterUUIDCommitted;
    private final long routingTableVersion;
    private final List<UploadedIndexMetadata> indicesRouting;

    public List<UploadedIndexMetadata> getIndices() {
        return indices;
    }

    public long getClusterTerm() {
        return clusterTerm;
    }

    public long getStateVersion() {
        return stateVersion;
    }

    public String getClusterUUID() {
        return clusterUUID;
    }

    public String getStateUUID() {
        return stateUUID;
    }

    public Version getOpensearchVersion() {
        return opensearchVersion;
    }

    public String getNodeId() {
        return nodeId;
    }

    public boolean isCommitted() {
        return committed;
    }

    public String getPreviousClusterUUID() {
        return previousClusterUUID;
    }

    public boolean isClusterUUIDCommitted() {
        return clusterUUIDCommitted;
    }

    public int getCodecVersion() {
        return codecVersion;
    }

    public String getGlobalMetadataFileName() {
        return globalMetadataFileName;
    }

    public UploadedMetadataAttribute getCoordinationMetadata() {
        return uploadedCoordinationMetadata;
    }

    public UploadedMetadataAttribute getSettingsMetadata() {
        return uploadedSettingsMetadata;
    }

    public UploadedMetadataAttribute getTemplatesMetadata() {
        return uploadedTemplatesMetadata;
    }

    public Map<String, UploadedMetadataAttribute> getCustomMetadataMap() {
        return uploadedCustomMetadataMap;
    }

    public boolean hasMetadataAttributesFiles() {
        return uploadedCoordinationMetadata != null
            || uploadedSettingsMetadata != null
            || uploadedTemplatesMetadata != null
            || !uploadedCustomMetadataMap.isEmpty();
    }

    public long getRoutingTableVersion() {
        return routingTableVersion;
    }

    public List<UploadedIndexMetadata> getIndicesRouting() {
        return indicesRouting;
    }

    public ClusterMetadataManifest(
        long clusterTerm,
        long version,
        String clusterUUID,
        String stateUUID,
        Version opensearchVersion,
        String nodeId,
        boolean committed,
        int codecVersion,
        String globalMetadataFileName,
        List<UploadedIndexMetadata> indices,
        String previousClusterUUID,
        boolean clusterUUIDCommitted,
        UploadedMetadataAttribute uploadedCoordinationMetadata,
        UploadedMetadataAttribute uploadedSettingsMetadata,
        UploadedMetadataAttribute uploadedTemplatesMetadata,
        Map<String, UploadedMetadataAttribute> uploadedCustomMetadataMap,
        long routingTableVersion,
        List<UploadedIndexMetadata> indicesRouting
    ) {
        this.clusterTerm = clusterTerm;
        this.stateVersion = version;
        this.clusterUUID = clusterUUID;
        this.stateUUID = stateUUID;
        this.opensearchVersion = opensearchVersion;
        this.nodeId = nodeId;
        this.committed = committed;
        this.codecVersion = codecVersion;
        this.globalMetadataFileName = globalMetadataFileName;
        this.indices = Collections.unmodifiableList(indices);
        this.previousClusterUUID = previousClusterUUID;
        this.clusterUUIDCommitted = clusterUUIDCommitted;
        this.routingTableVersion = routingTableVersion;
        this.indicesRouting = Collections.unmodifiableList(indicesRouting);
        this.uploadedCoordinationMetadata = uploadedCoordinationMetadata;
        this.uploadedSettingsMetadata = uploadedSettingsMetadata;
        this.uploadedTemplatesMetadata = uploadedTemplatesMetadata;
        this.uploadedCustomMetadataMap = Collections.unmodifiableMap(
            uploadedCustomMetadataMap != null ? uploadedCustomMetadataMap : new HashMap<>()
        );
    }

    public ClusterMetadataManifest(StreamInput in) throws IOException {
        this.clusterTerm = in.readVLong();
        this.stateVersion = in.readVLong();
        this.clusterUUID = in.readString();
        this.stateUUID = in.readString();
        this.opensearchVersion = Version.fromId(in.readInt());
        this.nodeId = in.readString();
        this.committed = in.readBoolean();
        this.indices = Collections.unmodifiableList(in.readList(UploadedIndexMetadata::new));
        this.previousClusterUUID = in.readString();
        this.clusterUUIDCommitted = in.readBoolean();
        if (in.getVersion().onOrAfter(Version.V_3_0_0)) {
            this.codecVersion = in.readInt();
            this.uploadedCoordinationMetadata = new UploadedMetadataAttribute(in);
            this.uploadedSettingsMetadata = new UploadedMetadataAttribute(in);
            this.uploadedTemplatesMetadata = new UploadedMetadataAttribute(in);
            this.uploadedCustomMetadataMap = Collections.unmodifiableMap(
                in.readMap(StreamInput::readString, UploadedMetadataAttribute::new)
            );
            this.globalMetadataFileName = null;
            this.routingTableVersion = in.readLong();
            this.indicesRouting = Collections.unmodifiableList(in.readList(UploadedIndexMetadata::new));
        } else if (in.getVersion().onOrAfter(Version.V_2_12_0)) {
            this.codecVersion = in.readInt();
            this.globalMetadataFileName = in.readString();
            this.uploadedCoordinationMetadata = null;
            this.uploadedSettingsMetadata = null;
            this.uploadedTemplatesMetadata = null;
            this.uploadedCustomMetadataMap = null;
            this.routingTableVersion = -1;
            this.indicesRouting = null;
        } else {
            this.codecVersion = CODEC_V0; // Default codec
            this.globalMetadataFileName = null;
            this.uploadedCoordinationMetadata = null;
            this.uploadedSettingsMetadata = null;
            this.uploadedTemplatesMetadata = null;
            this.uploadedCustomMetadataMap = null;
            this.routingTableVersion = -1;
            this.indicesRouting = null;
        }
    }

    public static Builder builder() {
        return new Builder();
    }

    public static Builder builder(ClusterMetadataManifest manifest) {
        return new Builder(manifest);
    }

    @Override
    public XContentBuilder toXContent(XContentBuilder builder, Params params) throws IOException {
        builder.field(CLUSTER_TERM_FIELD.getPreferredName(), getClusterTerm())
            .field(STATE_VERSION_FIELD.getPreferredName(), getStateVersion())
            .field(CLUSTER_UUID_FIELD.getPreferredName(), getClusterUUID())
            .field(STATE_UUID_FIELD.getPreferredName(), getStateUUID())
            .field(OPENSEARCH_VERSION_FIELD.getPreferredName(), getOpensearchVersion().id)
            .field(NODE_ID_FIELD.getPreferredName(), getNodeId())
            .field(COMMITTED_FIELD.getPreferredName(), isCommitted());
        builder.startArray(INDICES_FIELD.getPreferredName());
        {
            for (UploadedIndexMetadata uploadedIndexMetadata : indices) {
                builder.startObject();
                uploadedIndexMetadata.toXContent(builder, params);
                builder.endObject();
            }
        }
        builder.endArray();
        builder.field(PREVIOUS_CLUSTER_UUID.getPreferredName(), getPreviousClusterUUID());
        builder.field(CLUSTER_UUID_COMMITTED.getPreferredName(), isClusterUUIDCommitted());
        if (onOrAfterCodecVersion(CODEC_V2)) {
            builder.field(CODEC_VERSION_FIELD.getPreferredName(), getCodecVersion());
            if (getCoordinationMetadata() != null) {
                builder.startObject(UPLOADED_COORDINATOR_METADATA.getPreferredName());
                getCoordinationMetadata().toXContent(builder, params);
                builder.endObject();
            }
            if (getSettingsMetadata() != null) {
                builder.startObject(UPLOADED_SETTINGS_METADATA.getPreferredName());
                getSettingsMetadata().toXContent(builder, params);
                builder.endObject();
            }
            if (getTemplatesMetadata() != null) {
                builder.startObject(UPLOADED_TEMPLATES_METADATA.getPreferredName());
                getTemplatesMetadata().toXContent(builder, params);
                builder.endObject();
            }
            builder.startObject(UPLOADED_CUSTOM_METADATA.getPreferredName());
            for (UploadedMetadataAttribute attribute : getCustomMetadataMap().values()) {
                attribute.toXContent(builder, params);
            }
            builder.endObject();
        } else if (onOrAfterCodecVersion(CODEC_V1)) {
            builder.field(CODEC_VERSION_FIELD.getPreferredName(), getCodecVersion());
            builder.field(GLOBAL_METADATA_FIELD.getPreferredName(), getGlobalMetadataFileName());
        }
        if (onOrAfterCodecVersion(CODEC_V3)) {
            builder.field(ROUTING_TABLE_VERSION_FIELD.getPreferredName(), getRoutingTableVersion());
            builder.startArray(INDICES_ROUTING_FIELD.getPreferredName());
            {
                for (UploadedIndexMetadata uploadedIndexMetadata : indicesRouting) {
                    builder.startObject();
                    uploadedIndexMetadata.toXContent(builder, params);
                    builder.endObject();
                }
            }
            builder.endArray();
        }
        return builder;
    }

    @Override
    public void writeTo(StreamOutput out) throws IOException {
        out.writeVLong(clusterTerm);
        out.writeVLong(stateVersion);
        out.writeString(clusterUUID);
        out.writeString(stateUUID);
        out.writeInt(opensearchVersion.id);
        out.writeString(nodeId);
        out.writeBoolean(committed);
        out.writeCollection(indices);
        out.writeString(previousClusterUUID);
        out.writeBoolean(clusterUUIDCommitted);
        if (out.getVersion().onOrAfter(Version.V_3_0_0)) {
            out.writeInt(codecVersion);
            uploadedCoordinationMetadata.writeTo(out);
            uploadedSettingsMetadata.writeTo(out);
            uploadedTemplatesMetadata.writeTo(out);
            out.writeMap(uploadedCustomMetadataMap, StreamOutput::writeString, (o, v) -> v.writeTo(o));
            out.writeLong(routingTableVersion);
            out.writeCollection(indicesRouting);
        } else if (out.getVersion().onOrAfter(Version.V_2_12_0)) {
            out.writeInt(codecVersion);
            out.writeString(globalMetadataFileName);
        }
    }

    @Override
    public boolean equals(Object o) {
        if (this == o) {
            return true;
        }
        if (o == null || getClass() != o.getClass()) {
            return false;
        }
        final ClusterMetadataManifest that = (ClusterMetadataManifest) o;
        return Objects.equals(indices, that.indices)
            && clusterTerm == that.clusterTerm
            && stateVersion == that.stateVersion
            && Objects.equals(clusterUUID, that.clusterUUID)
            && Objects.equals(stateUUID, that.stateUUID)
            && Objects.equals(opensearchVersion, that.opensearchVersion)
            && Objects.equals(nodeId, that.nodeId)
            && Objects.equals(committed, that.committed)
            && Objects.equals(previousClusterUUID, that.previousClusterUUID)
            && Objects.equals(clusterUUIDCommitted, that.clusterUUIDCommitted)
            && Objects.equals(globalMetadataFileName, that.globalMetadataFileName)
            && Objects.equals(codecVersion, that.codecVersion)
            && Objects.equals(routingTableVersion, that.routingTableVersion)
            && Objects.equals(indicesRouting, that.indicesRouting);
    }

    @Override
    public int hashCode() {
        return Objects.hash(
            codecVersion,
            globalMetadataFileName,
            indices,
            clusterTerm,
            stateVersion,
            clusterUUID,
            stateUUID,
            opensearchVersion,
            nodeId,
            committed,
            previousClusterUUID,
            clusterUUIDCommitted,
            routingTableVersion,
            indicesRouting
        );
    }

    @Override
    public String toString() {
        return Strings.toString(MediaTypeRegistry.JSON, this);
    }

    public boolean onOrAfterCodecVersion(int codecVersion) {
        return this.codecVersion >= codecVersion;
    }

    public static ClusterMetadataManifest fromXContentV0(XContentParser parser) throws IOException {
        return PARSER_V0.parse(parser, null);
    }

    public static ClusterMetadataManifest fromXContentV1(XContentParser parser) throws IOException {
        return PARSER_V1.parse(parser, null);
    }

    public static ClusterMetadataManifest fromXContentV2(XContentParser parser) throws IOException {
        return PARSER_V2.parse(parser, null);
    }

    public static ClusterMetadataManifest fromXContent(XContentParser parser) throws IOException {
        return CURRENT_PARSER.parse(parser, null);
    }

    /**
     * Builder for ClusterMetadataManifest
     *
     * @opensearch.internal
     */
    public static class Builder {

        private String globalMetadataFileName;
        private UploadedMetadataAttribute coordinationMetadata;
        private UploadedMetadataAttribute settingsMetadata;
        private UploadedMetadataAttribute templatesMetadata;
        private Map<String, UploadedMetadataAttribute> customMetadataMap;
        private int codecVersion;
        private List<UploadedIndexMetadata> indices;
        private long clusterTerm;
        private long stateVersion;
        private String clusterUUID;
        private String stateUUID;
        private Version opensearchVersion;
        private String nodeId;
        private String previousClusterUUID;
        private boolean committed;
        private boolean clusterUUIDCommitted;
        private long routingTableVersion;
        private List<UploadedIndexMetadata> indicesRouting;

        public Builder indices(List<UploadedIndexMetadata> indices) {
            this.indices = indices;
            return this;
        }

        public Builder routingTableVersion(long routingTableVersion) {
            this.routingTableVersion = routingTableVersion;
            return this;
        }

        public Builder indicesRouting(List<UploadedIndexMetadata> indicesRouting) {
            this.indicesRouting = indicesRouting;
            return this;
        }

        public Builder codecVersion(int codecVersion) {
            this.codecVersion = codecVersion;
            return this;
        }

        public Builder globalMetadataFileName(String globalMetadataFileName) {
            this.globalMetadataFileName = globalMetadataFileName;
            return this;
        }

        public Builder coordinationMetadata(UploadedMetadataAttribute coordinationMetadata) {
            this.coordinationMetadata = coordinationMetadata;
            return this;
        }

        public Builder settingMetadata(UploadedMetadataAttribute settingsMetadata) {
            this.settingsMetadata = settingsMetadata;
            return this;
        }

        public Builder templatesMetadata(UploadedMetadataAttribute templatesMetadata) {
            this.templatesMetadata = templatesMetadata;
            return this;
        }

        public Builder customMetadataMap(Map<String, UploadedMetadataAttribute> customMetadataMap) {
            this.customMetadataMap = customMetadataMap;
            return this;
        }

        public Builder put(String custom, UploadedMetadataAttribute customMetadata) {
            this.customMetadataMap.put(custom, customMetadata);
            return this;
        }

        public Builder clusterTerm(long clusterTerm) {
            this.clusterTerm = clusterTerm;
            return this;
        }

        public Builder stateVersion(long stateVersion) {
            this.stateVersion = stateVersion;
            return this;
        }

        public Builder clusterUUID(String clusterUUID) {
            this.clusterUUID = clusterUUID;
            return this;
        }

        public Builder stateUUID(String stateUUID) {
            this.stateUUID = stateUUID;
            return this;
        }

        public Builder opensearchVersion(Version opensearchVersion) {
            this.opensearchVersion = opensearchVersion;
            return this;
        }

        public Builder nodeId(String nodeId) {
            this.nodeId = nodeId;
            return this;
        }

        public Builder committed(boolean committed) {
            this.committed = committed;
            return this;
        }

        public List<UploadedIndexMetadata> getIndices() {
            return indices;
        }

        public List<UploadedIndexMetadata> getIndicesRouting() {
            return indicesRouting;
        }

        public Builder previousClusterUUID(String previousClusterUUID) {
            this.previousClusterUUID = previousClusterUUID;
            return this;
        }

        public Builder clusterUUIDCommitted(boolean clusterUUIDCommitted) {
            this.clusterUUIDCommitted = clusterUUIDCommitted;
            return this;
        }

        public Builder() {
            indices = new ArrayList<>();
            customMetadataMap = new HashMap<>();
            indicesRouting = new ArrayList<>();
        }

        public Builder(ClusterMetadataManifest manifest) {
            this.clusterTerm = manifest.clusterTerm;
            this.stateVersion = manifest.stateVersion;
            this.clusterUUID = manifest.clusterUUID;
            this.stateUUID = manifest.stateUUID;
            this.opensearchVersion = manifest.opensearchVersion;
            this.nodeId = manifest.nodeId;
            this.committed = manifest.committed;
            this.globalMetadataFileName = manifest.globalMetadataFileName;
            this.coordinationMetadata = manifest.uploadedCoordinationMetadata;
            this.settingsMetadata = manifest.uploadedSettingsMetadata;
            this.templatesMetadata = manifest.uploadedTemplatesMetadata;
            this.customMetadataMap = manifest.uploadedCustomMetadataMap;
            this.codecVersion = manifest.codecVersion;
            this.indices = new ArrayList<>(manifest.indices);
            this.previousClusterUUID = manifest.previousClusterUUID;
            this.clusterUUIDCommitted = manifest.clusterUUIDCommitted;
            this.routingTableVersion = manifest.routingTableVersion;
            this.indicesRouting = new ArrayList<>(manifest.indicesRouting);
        }

        public ClusterMetadataManifest build() {
            return new ClusterMetadataManifest(
                clusterTerm,
                stateVersion,
                clusterUUID,
                stateUUID,
                opensearchVersion,
                nodeId,
                committed,
                codecVersion,
                globalMetadataFileName,
                indices,
                previousClusterUUID,
                clusterUUIDCommitted,
                coordinationMetadata,
                settingsMetadata,
                templatesMetadata,
                customMetadataMap,
                routingTableVersion,
                indicesRouting
            );
        }

    }

    /**
     * Interface representing uploaded metadata
     */
    public interface UploadedMetadata {
        /**
         * Gets the component or part of the system this upload belongs to.
         *
         * @return A string identifying the component
         */
        String getComponent();

        /**
         * Gets the name of the file that was uploaded
         *
         * @return The name of the uploaded file as a string
         */
        String getUploadedFilename();
    }

    /**
     * Metadata for uploaded index metadata
     *
     * @opensearch.internal
     */
    public static class UploadedIndexMetadata implements UploadedMetadata, Writeable, ToXContentFragment {

        private static final ParseField INDEX_NAME_FIELD = new ParseField("index_name");
        private static final ParseField INDEX_UUID_FIELD = new ParseField("index_uuid");
        private static final ParseField UPLOADED_FILENAME_FIELD = new ParseField("uploaded_filename");
        private static final ParseField COMPONENT_PREFIX_FIELD = new ParseField("component_prefix");

        private static String indexName(Object[] fields) {
            return (String) fields[0];
        }

        private static String indexUUID(Object[] fields) {
            return (String) fields[1];
        }

        private static String uploadedFilename(Object[] fields) {
            return (String) fields[2];
        }

        private static String componentPrefix(Object[] fields) {
            return (String) fields[3];
        }

        private static final ConstructingObjectParser<UploadedIndexMetadata, Void> PARSER = new ConstructingObjectParser<>(
            "uploaded_index_metadata",
            fields -> new UploadedIndexMetadata(indexName(fields), indexUUID(fields), uploadedFilename(fields), componentPrefix(fields))
        );

        static {
            PARSER.declareString(ConstructingObjectParser.constructorArg(), INDEX_NAME_FIELD);
            PARSER.declareString(ConstructingObjectParser.constructorArg(), INDEX_UUID_FIELD);
            PARSER.declareString(ConstructingObjectParser.constructorArg(), UPLOADED_FILENAME_FIELD);
            PARSER.declareString(ConstructingObjectParser.constructorArg(), COMPONENT_PREFIX_FIELD);
        }

        static final String COMPONENT_PREFIX = "index--";
        private final String componentPrefix;
        private final String indexName;
        private final String indexUUID;
        private final String uploadedFilename;

        public UploadedIndexMetadata(String indexName, String indexUUID, String uploadedFileName) {
            this( indexName,indexUUID,uploadedFileName, COMPONENT_PREFIX);
        }

        public UploadedIndexMetadata(String indexName, String indexUUID, String uploadedFileName, String componentPrefix) {
            this.componentPrefix = componentPrefix;
            this.indexName = indexName;
            this.indexUUID = indexUUID;
            this.uploadedFilename = uploadedFileName;
        }

        public UploadedIndexMetadata(StreamInput in) throws IOException {
            this.indexName = in.readString();
            this.indexUUID = in.readString();
            this.uploadedFilename = in.readString();
            this.componentPrefix = in.readString();
        }

        public String getUploadedFilePath() {
            return uploadedFilename;
        }

        @Override
        public String getComponent() {
            return componentPrefix + getIndexName();
        }

        public String getUploadedFilename() {
            String[] splitPath = uploadedFilename.split("/");
            return splitPath[splitPath.length - 1];
        }

        public String getIndexName() {
            return indexName;
        }

        public String getIndexUUID() {
            return indexUUID;
        }

        public String getComponentPrefix() {
            return componentPrefix;
        }



        @Override
        public XContentBuilder toXContent(XContentBuilder builder, Params params) throws IOException {
            return builder.field(INDEX_NAME_FIELD.getPreferredName(), getIndexName())
                .field(INDEX_UUID_FIELD.getPreferredName(), getIndexUUID())
                .field(UPLOADED_FILENAME_FIELD.getPreferredName(), getUploadedFilePath())
                .field(COMPONENT_PREFIX_FIELD.getPreferredName(), getComponentPrefix());
        }

        @Override
        public void writeTo(StreamOutput out) throws IOException {
            out.writeString(indexName);
            out.writeString(indexUUID);
            out.writeString(uploadedFilename);
            out.writeString(componentPrefix);
        }

        @Override
        public boolean equals(Object o) {
            if (this == o) {
                return true;
            }
            if (o == null || getClass() != o.getClass()) {
                return false;
            }
            final UploadedIndexMetadata that = (UploadedIndexMetadata) o;
            return Objects.equals(indexName, that.indexName)
                && Objects.equals(indexUUID, that.indexUUID)
                && Objects.equals(uploadedFilename, that.uploadedFilename)
                && Objects.equals(componentPrefix, that.componentPrefix);
        }

        @Override
        public int hashCode() {
            return Objects.hash(indexName, indexUUID, uploadedFilename, componentPrefix);
        }

        @Override
        public String toString() {
            return Strings.toString(MediaTypeRegistry.JSON, this);
        }

        public static UploadedIndexMetadata fromXContent(XContentParser parser) throws IOException {
            return PARSER.parse(parser, null);
        }
    }

    /**
     * Metadata for uploaded metadata attribute
     *
     * @opensearch.internal
     */
    public static class UploadedMetadataAttribute implements UploadedMetadata, Writeable, ToXContentFragment {
        private static final ParseField UPLOADED_FILENAME_FIELD = new ParseField("uploaded_filename");

        private static final ObjectParser.NamedObjectParser<UploadedMetadataAttribute, Void> PARSER;

        static {
            ConstructingObjectParser<UploadedMetadataAttribute, String> innerParser = new ConstructingObjectParser<>(
                "uploaded_metadata_attribute",
                true,
                (Object[] parsedObject, String name) -> {
                    String uploadedFilename = (String) parsedObject[0];
                    return new UploadedMetadataAttribute(name, uploadedFilename);
                }
            );
            innerParser.declareString(ConstructingObjectParser.constructorArg(), UPLOADED_FILENAME_FIELD);
            PARSER = ((p, c, name) -> innerParser.parse(p, name));
        }

        private final String attributeName;
        private final String uploadedFilename;

        public UploadedMetadataAttribute(String attributeName, String uploadedFilename) {
            this.attributeName = attributeName;
            this.uploadedFilename = uploadedFilename;
        }

        public UploadedMetadataAttribute(StreamInput in) throws IOException {
            this.attributeName = in.readString();
            this.uploadedFilename = in.readString();
        }

        public String getAttributeName() {
            return attributeName;
        }

        @Override
        public String getComponent() {
            return getAttributeName();
        }

        public String getUploadedFilename() {
            return uploadedFilename;
        }

        @Override
        public void writeTo(StreamOutput out) throws IOException {
            out.writeString(attributeName);
            out.writeString(uploadedFilename);
        }

        @Override
        public XContentBuilder toXContent(XContentBuilder builder, Params params) throws IOException {
            return builder.startObject(getAttributeName())
                .field(UPLOADED_FILENAME_FIELD.getPreferredName(), getUploadedFilename())
                .endObject();
        }

        public static UploadedMetadataAttribute fromXContent(XContentParser parser) throws IOException {
            return PARSER.parse(parser, null, parser.currentName());
        }

        @Override
        public String toString() {
            return "UploadedMetadataAttribute{"
                + "attributeName='"
                + attributeName
                + '\''
                + ", uploadedFilename='"
                + uploadedFilename
                + '\''
                + '}';
        }
    }
}<|MERGE_RESOLUTION|>--- conflicted
+++ resolved
@@ -41,11 +41,7 @@
     public static final int CODEC_V0 = 0; // Older codec version, where we haven't introduced codec versions for manifest.
     public static final int CODEC_V1 = 1; // In Codec V1 we have introduced global-metadata and codec version in Manifest file.
     public static final int CODEC_V2 = 2; // In Codec V2, there are seperate metadata files rather than a single global metadata file.
-<<<<<<< HEAD
-    public static final int CODEC_V3 = 3; // In Codec V3 we introduce index routing-metadata in manifest file.
-=======
     public static final int CODEC_V3 = 3; // In Codec V3, we introduce index routing-metadata in manifest file.
->>>>>>> 8ecf8652
 
     private static final ParseField CLUSTER_TERM_FIELD = new ParseField("cluster_term");
     private static final ParseField STATE_VERSION_FIELD = new ParseField("state_version");
