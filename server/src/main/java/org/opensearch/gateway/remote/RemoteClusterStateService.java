--- conflicted
+++ resolved
@@ -258,11 +258,7 @@
         this.indexMetadataUploadListeners = indexMetadataUploadListeners;
 
         if (isRemoteRoutingTableEnabled(settings)) {
-<<<<<<< HEAD
-            this.remoteRoutingTableService = new RemoteRoutingTableService(repositoriesService, settings, clusterSettings);
-=======
             this.remoteRoutingTableService = new RemoteRoutingTableService(repositoriesService, settings);
->>>>>>> 59a0e90f
         }
     }
 
