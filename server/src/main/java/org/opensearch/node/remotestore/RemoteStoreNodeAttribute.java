--- conflicted
+++ resolved
@@ -198,11 +198,7 @@
             && isRemoteClusterStateAttributePresent(settings);
     }
 
-<<<<<<< HEAD
-    public static boolean isRemoteRoutingTableAttributePresent(Settings settings) {
-=======
     private static boolean isRemoteRoutingTableAttributePresent(Settings settings) {
->>>>>>> 59a0e90f
         return settings.getByPrefix(Node.NODE_ATTRIBUTES.getKey() + REMOTE_STORE_ROUTING_TABLE_REPOSITORY_NAME_ATTRIBUTE_KEY)
             .isEmpty() == false;
     }
