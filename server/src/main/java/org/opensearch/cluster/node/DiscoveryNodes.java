--- conflicted
+++ resolved
@@ -702,11 +702,18 @@
 
     @Override
     public void writeTo(StreamOutput out) throws IOException {
-<<<<<<< HEAD
+        writeToUtil((output, value) -> value.writeTo(output), out);
+    }
+
+    public void writeToWithAttribute(StreamOutput out) throws IOException {
+        writeToUtil((output, value) -> value.writeToWithAttribute(output), out);
+    }
+
+    private void writeToUtil(final Writer<DiscoveryNode> writer, StreamOutput out) throws IOException {
         writeClusterManager(out);
         out.writeVInt(nodes.size());
         for (DiscoveryNode node : this) {
-            node.writeTo(out);
+            writer.write(out, node);
         }
     }
 
@@ -716,23 +723,12 @@
     }
 
     private void writeClusterManager(StreamOutput out) throws IOException {
-=======
-        writeToUtil((output, value) -> value.writeTo(output), out);
-    }
-
-    public void writeToWithAttribute(StreamOutput out) throws IOException {
-        writeToUtil((output, value) -> value.writeToWithAttribute(output), out);
-    }
-
-    private void writeToUtil(final Writer<DiscoveryNode> writer, StreamOutput out) throws IOException {
->>>>>>> 67eceaa7
         if (clusterManagerNodeId == null) {
             out.writeBoolean(false);
         } else {
             out.writeBoolean(true);
             out.writeString(clusterManagerNodeId);
         }
-<<<<<<< HEAD
     }
 
     @Override
@@ -766,12 +762,6 @@
             maxNodeVersion,
             minNodeVersion
         );
-=======
-        out.writeVInt(nodes.size());
-        for (DiscoveryNode node : this) {
-            writer.write(out, node);
-        }
->>>>>>> 67eceaa7
     }
 
     public static DiscoveryNodes readFrom(StreamInput in, DiscoveryNode localNode) throws IOException {
