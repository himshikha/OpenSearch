--- conflicted
+++ resolved
@@ -104,23 +104,6 @@
             Collections.singletonList(uploadedIndexMetadata),
             "prev-cluster-uuid",
             true,
-<<<<<<< HEAD
-            new UploadedMetadataAttribute(RemoteClusterStateService.COORDINATION_METADATA, "coordination-file"),
-            new UploadedMetadataAttribute(RemoteClusterStateService.SETTING_METADATA, "setting-file"),
-            new UploadedMetadataAttribute(RemoteClusterStateService.TEMPLATES_METADATA, "templates-file"),
-            Collections.unmodifiableList(
-                Arrays.asList(
-                    new UploadedMetadataAttribute(
-                        RemoteClusterStateService.CUSTOM_METADATA + RemoteClusterStateService.CUSTOM_DELIMITER + RepositoriesMetadata.TYPE,
-                        "custom--repositories-file"
-                    ),
-                    new UploadedMetadataAttribute(
-                        RemoteClusterStateService.CUSTOM_METADATA + RemoteClusterStateService.CUSTOM_DELIMITER + IndexGraveyard.TYPE,
-                        "custom--index_graveyard-file"
-                    ),
-                    new UploadedMetadataAttribute(
-                        RemoteClusterStateService.CUSTOM_METADATA + RemoteClusterStateService.CUSTOM_DELIMITER
-=======
             new UploadedMetadataAttribute(RemoteGlobalMetadataManager.COORDINATION_METADATA, "coordination-file"),
             new UploadedMetadataAttribute(RemoteGlobalMetadataManager.SETTING_METADATA, "setting-file"),
             new UploadedMetadataAttribute(RemoteGlobalMetadataManager.TEMPLATES_METADATA, "templates-file"),
@@ -137,19 +120,14 @@
                     ),
                     new UploadedMetadataAttribute(
                         RemoteGlobalMetadataManager.CUSTOM_METADATA + RemoteGlobalMetadataManager.CUSTOM_DELIMITER
->>>>>>> a10b062f
                             + WeightedRoutingMetadata.TYPE,
                         "custom--weighted_routing_netadata-file"
                     )
                 )
-<<<<<<< HEAD
-            ).stream().collect(Collectors.toMap(UploadedMetadataAttribute::getAttributeName, Function.identity()))
-=======
             ).stream().collect(Collectors.toMap(UploadedMetadataAttribute::getAttributeName, Function.identity())),
             null,
             null,
             null
->>>>>>> a10b062f
         );
         final XContentBuilder builder = JsonXContent.contentBuilder();
         builder.startObject();
@@ -176,23 +154,6 @@
             randomUploadedIndexMetadataList(),
             "yfObdx8KSMKKrXf8UyHhM",
             true,
-<<<<<<< HEAD
-            new UploadedMetadataAttribute(RemoteClusterStateService.COORDINATION_METADATA, "coordination-file"),
-            new UploadedMetadataAttribute(RemoteClusterStateService.SETTING_METADATA, "setting-file"),
-            new UploadedMetadataAttribute(RemoteClusterStateService.TEMPLATES_METADATA, "templates-file"),
-            Collections.unmodifiableList(
-                Arrays.asList(
-                    new UploadedMetadataAttribute(
-                        RemoteClusterStateService.CUSTOM_METADATA + RemoteClusterStateService.CUSTOM_DELIMITER + RepositoriesMetadata.TYPE,
-                        "custom--repositories-file"
-                    ),
-                    new UploadedMetadataAttribute(
-                        RemoteClusterStateService.CUSTOM_METADATA + RemoteClusterStateService.CUSTOM_DELIMITER + IndexGraveyard.TYPE,
-                        "custom--index_graveyard-file"
-                    ),
-                    new UploadedMetadataAttribute(
-                        RemoteClusterStateService.CUSTOM_METADATA + RemoteClusterStateService.CUSTOM_DELIMITER
-=======
             new UploadedMetadataAttribute(RemoteGlobalMetadataManager.COORDINATION_METADATA, "coordination-file"),
             new UploadedMetadataAttribute(RemoteGlobalMetadataManager.SETTING_METADATA, "setting-file"),
             new UploadedMetadataAttribute(RemoteGlobalMetadataManager.TEMPLATES_METADATA, "templates-file"),
@@ -209,19 +170,14 @@
                     ),
                     new UploadedMetadataAttribute(
                         RemoteGlobalMetadataManager.CUSTOM_METADATA + RemoteGlobalMetadataManager.CUSTOM_DELIMITER
->>>>>>> a10b062f
                             + WeightedRoutingMetadata.TYPE,
                         "custom--weighted_routing_netadata-file"
                     )
                 )
-<<<<<<< HEAD
-            ).stream().collect(Collectors.toMap(UploadedMetadataAttribute::getAttributeName, Function.identity()))
-=======
             ).stream().collect(Collectors.toMap(UploadedMetadataAttribute::getAttributeName, Function.identity())),
             null,
             null,
             null
->>>>>>> a10b062f
         );
         {  // Mutate Cluster Term
             EqualsHashCodeTestUtils.checkEqualsAndHashCode(
