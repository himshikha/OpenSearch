/*
 * SPDX-License-Identifier: Apache-2.0
 *
 * The OpenSearch Contributors require contributions made to
 * this file be licensed under the Apache-2.0 license or a
 * compatible open source license.
 */

package org.opensearch.gateway.remote;

import org.opensearch.Version;
import org.opensearch.cluster.metadata.IndexGraveyard;
import org.opensearch.cluster.metadata.RepositoriesMetadata;
import org.opensearch.cluster.metadata.WeightedRoutingMetadata;
import org.opensearch.common.xcontent.json.JsonXContent;
import org.opensearch.core.common.bytes.BytesReference;
import org.opensearch.core.common.io.stream.NamedWriteableRegistry;
import org.opensearch.core.xcontent.ToXContent;
import org.opensearch.core.xcontent.XContentBuilder;
import org.opensearch.core.xcontent.XContentParser;
import org.opensearch.gateway.remote.ClusterMetadataManifest.UploadedIndexMetadata;
import org.opensearch.gateway.remote.ClusterMetadataManifest.UploadedMetadataAttribute;
import org.opensearch.test.EqualsHashCodeTestUtils;
import org.opensearch.test.OpenSearchTestCase;

import java.io.IOException;
import java.util.ArrayList;
import java.util.Arrays;
import java.util.Collections;
import java.util.List;
import java.util.function.Function;
import java.util.stream.Collectors;

import static org.opensearch.gateway.remote.ClusterMetadataManifest.CODEC_V0;
import static org.opensearch.gateway.remote.ClusterMetadataManifest.CODEC_V1;

public class ClusterMetadataManifestTests extends OpenSearchTestCase {

    public void testClusterMetadataManifestXContentV0() throws IOException {
        UploadedIndexMetadata uploadedIndexMetadata = new UploadedIndexMetadata("test-index", "test-uuid", "/test/upload/path");
        ClusterMetadataManifest originalManifest = ClusterMetadataManifest.builder()
            .clusterTerm(1L)
            .stateVersion(1L)
            .clusterUUID("test-cluster-uuid")
            .stateUUID("test-state-uuid")
            .opensearchVersion(Version.CURRENT)
            .nodeId("test-node-id")
            .committed(false)
            .codecVersion(CODEC_V0)
            .indices(Collections.singletonList(uploadedIndexMetadata))
            .previousClusterUUID("prev-cluster-uuid")
            .clusterUUIDCommitted(true)
            .build();
        final XContentBuilder builder = JsonXContent.contentBuilder();
        builder.startObject();
        originalManifest.toXContent(builder, ToXContent.EMPTY_PARAMS);
        builder.endObject();

        try (XContentParser parser = createParser(JsonXContent.jsonXContent, BytesReference.bytes(builder))) {
            final ClusterMetadataManifest fromXContentManifest = ClusterMetadataManifest.fromXContentV0(parser);
            assertEquals(originalManifest, fromXContentManifest);
        }
    }

    public void testClusterMetadataManifestXContentV1() throws IOException {
<<<<<<< HEAD
        UploadedIndexMetadata uploadedIndexMetadata = new UploadedIndexMetadata("test-index", "test-uuid", "/test/upload/path");
        ClusterMetadataManifest originalManifest = ClusterMetadataManifest.builder()
            .clusterTerm(1L)
            .stateVersion(1L)
            .clusterUUID("test-cluster-uuid")
            .stateUUID("test-state-uuid")
            .opensearchVersion(Version.CURRENT)
            .nodeId("test-node-id")
            .committed(false)
            .codecVersion(CODEC_V1)
            .globalMetadataFileName("test-global-metadata-file")
            .indices(Collections.singletonList(uploadedIndexMetadata))
            .previousClusterUUID("prev-cluster-uuid")
            .clusterUUIDCommitted(true)
            .build();
        final XContentBuilder builder = JsonXContent.contentBuilder();
        builder.startObject();
        originalManifest.toXContent(builder, ToXContent.EMPTY_PARAMS);
        builder.endObject();

        try (XContentParser parser = createParser(JsonXContent.jsonXContent, BytesReference.bytes(builder))) {
            final ClusterMetadataManifest fromXContentManifest = ClusterMetadataManifest.fromXContentV1(parser);
            assertEquals(originalManifest, fromXContentManifest);
        }
    }

    public void testClusterMetadataManifestXContent() throws IOException {
=======
>>>>>>> 4c978692
        UploadedIndexMetadata uploadedIndexMetadata = new UploadedIndexMetadata("test-index", "test-uuid", "/test/upload/path");
        ClusterMetadataManifest originalManifest = new ClusterMetadataManifest(
            1L,
            1L,
            "test-cluster-uuid",
            "test-state-uuid",
            Version.CURRENT,
            "test-node-id",
            false,
            ClusterMetadataManifest.CODEC_V2,
            null,
            Collections.singletonList(uploadedIndexMetadata),
            "prev-cluster-uuid",
            true,
            new UploadedMetadataAttribute(RemoteClusterStateService.COORDINATION_METADATA, "coordination-file"),
            new UploadedMetadataAttribute(RemoteClusterStateService.SETTING_METADATA, "setting-file"),
            new UploadedMetadataAttribute(RemoteClusterStateService.TEMPLATES_METADATA, "templates-file"),
            Collections.unmodifiableList(
                Arrays.asList(
                    new UploadedMetadataAttribute(
                        RemoteClusterStateService.CUSTOM_METADATA + RemoteClusterStateService.CUSTOM_DELIMITER + RepositoriesMetadata.TYPE,
                        "custom--repositories-file"
                    ),
                    new UploadedMetadataAttribute(
                        RemoteClusterStateService.CUSTOM_METADATA + RemoteClusterStateService.CUSTOM_DELIMITER + IndexGraveyard.TYPE,
                        "custom--index_graveyard-file"
                    ),
                    new UploadedMetadataAttribute(
                        RemoteClusterStateService.CUSTOM_METADATA + RemoteClusterStateService.CUSTOM_DELIMITER
                            + WeightedRoutingMetadata.TYPE,
                        "custom--weighted_routing_netadata-file"
                    )
                )
            ).stream().collect(Collectors.toMap(UploadedMetadataAttribute::getAttributeName, Function.identity()))
        );
        final XContentBuilder builder = JsonXContent.contentBuilder();
        builder.startObject();
        originalManifest.toXContent(builder, ToXContent.EMPTY_PARAMS);
        builder.endObject();

        try (XContentParser parser = createParser(JsonXContent.jsonXContent, BytesReference.bytes(builder))) {
            final ClusterMetadataManifest fromXContentManifest = ClusterMetadataManifest.fromXContentV1(parser);
            assertEquals(originalManifest, fromXContentManifest);
        }
    }

    public void testClusterMetadataManifestSerializationEqualsHashCode() {
        ClusterMetadataManifest initialManifest = new ClusterMetadataManifest(
            1337L,
            7L,
            "HrYF3kP5SmSPWtKlWhnNSA",
            "6By9p9G0Rv2MmFYJcPAOgA",
            Version.CURRENT,
            "B10RX1f5RJenMQvYccCgSQ",
            true,
            2,
            null,
            randomUploadedIndexMetadataList(),
            "yfObdx8KSMKKrXf8UyHhM",
            true,
            new UploadedMetadataAttribute(RemoteClusterStateService.COORDINATION_METADATA, "coordination-file"),
            new UploadedMetadataAttribute(RemoteClusterStateService.SETTING_METADATA, "setting-file"),
            new UploadedMetadataAttribute(RemoteClusterStateService.TEMPLATES_METADATA, "templates-file"),
            Collections.unmodifiableList(
                Arrays.asList(
                    new UploadedMetadataAttribute(
                        RemoteClusterStateService.CUSTOM_METADATA + RemoteClusterStateService.CUSTOM_DELIMITER + RepositoriesMetadata.TYPE,
                        "custom--repositories-file"
                    ),
                    new UploadedMetadataAttribute(
                        RemoteClusterStateService.CUSTOM_METADATA + RemoteClusterStateService.CUSTOM_DELIMITER + IndexGraveyard.TYPE,
                        "custom--index_graveyard-file"
                    ),
                    new UploadedMetadataAttribute(
                        RemoteClusterStateService.CUSTOM_METADATA + RemoteClusterStateService.CUSTOM_DELIMITER
                            + WeightedRoutingMetadata.TYPE,
                        "custom--weighted_routing_netadata-file"
                    )
                )
            ).stream().collect(Collectors.toMap(UploadedMetadataAttribute::getAttributeName, Function.identity()))
        );
        {  // Mutate Cluster Term
            EqualsHashCodeTestUtils.checkEqualsAndHashCode(
                initialManifest,
                orig -> OpenSearchTestCase.copyWriteable(
                    orig,
                    new NamedWriteableRegistry(Collections.emptyList()),
                    ClusterMetadataManifest::new
                ),
                manifest -> {
                    ClusterMetadataManifest.Builder builder = ClusterMetadataManifest.builder(manifest);
                    builder.clusterTerm(1338L);
                    return builder.build();
                }
            );
        }
        {  // Mutate State Version
            EqualsHashCodeTestUtils.checkEqualsAndHashCode(
                initialManifest,
                orig -> OpenSearchTestCase.copyWriteable(
                    orig,
                    new NamedWriteableRegistry(Collections.emptyList()),
                    ClusterMetadataManifest::new
                ),
                manifest -> {
                    ClusterMetadataManifest.Builder builder = ClusterMetadataManifest.builder(manifest);
                    builder.stateVersion(8L);
                    return builder.build();
                }
            );
        }
        {  // Mutate Cluster UUID
            EqualsHashCodeTestUtils.checkEqualsAndHashCode(
                initialManifest,
                orig -> OpenSearchTestCase.copyWriteable(
                    orig,
                    new NamedWriteableRegistry(Collections.emptyList()),
                    ClusterMetadataManifest::new
                ),
                manifest -> {
                    ClusterMetadataManifest.Builder builder = ClusterMetadataManifest.builder(manifest);
                    builder.clusterUUID("efOkMiPbQZCUQQgtFWdbPw");
                    return builder.build();
                }
            );
        }
        {  // Mutate State UUID
            EqualsHashCodeTestUtils.checkEqualsAndHashCode(
                initialManifest,
                orig -> OpenSearchTestCase.copyWriteable(
                    orig,
                    new NamedWriteableRegistry(Collections.emptyList()),
                    ClusterMetadataManifest::new
                ),
                manifest -> {
                    ClusterMetadataManifest.Builder builder = ClusterMetadataManifest.builder(manifest);
                    builder.stateUUID("efOkMiPbQZCUQQgtFWdbPw");
                    return builder.build();
                }
            );
        }
        {  // Mutate OpenSearch Version
            EqualsHashCodeTestUtils.checkEqualsAndHashCode(
                initialManifest,
                orig -> OpenSearchTestCase.copyWriteable(
                    orig,
                    new NamedWriteableRegistry(Collections.emptyList()),
                    ClusterMetadataManifest::new
                ),
                manifest -> {
                    ClusterMetadataManifest.Builder builder = ClusterMetadataManifest.builder(manifest);
                    builder.opensearchVersion(Version.V_EMPTY);
                    return builder.build();
                }
            );
        }
        {  // Mutate Committed State
            EqualsHashCodeTestUtils.checkEqualsAndHashCode(
                initialManifest,
                orig -> OpenSearchTestCase.copyWriteable(
                    orig,
                    new NamedWriteableRegistry(Collections.emptyList()),
                    ClusterMetadataManifest::new
                ),
                manifest -> {
                    ClusterMetadataManifest.Builder builder = ClusterMetadataManifest.builder(manifest);
                    builder.committed(false);
                    return builder.build();
                }
            );
        }
        {  // Mutate Indices
            EqualsHashCodeTestUtils.checkEqualsAndHashCode(
                initialManifest,
                orig -> OpenSearchTestCase.copyWriteable(
                    orig,
                    new NamedWriteableRegistry(Collections.emptyList()),
                    ClusterMetadataManifest::new
                ),
                manifest -> {
                    ClusterMetadataManifest.Builder builder = ClusterMetadataManifest.builder(manifest);
                    builder.indices(randomUploadedIndexMetadataList());
                    return builder.build();
                }
            );
        }
        { // Mutate Previous cluster UUID
            EqualsHashCodeTestUtils.checkEqualsAndHashCode(
                initialManifest,
                orig -> OpenSearchTestCase.copyWriteable(
                    orig,
                    new NamedWriteableRegistry(Collections.emptyList()),
                    ClusterMetadataManifest::new
                ),
                manifest -> {
                    ClusterMetadataManifest.Builder builder = ClusterMetadataManifest.builder(manifest);
                    builder.previousClusterUUID("vZX62DCQEOzGXlxXCrEu");
                    return builder.build();
                }
            );

        }
        { // Mutate cluster uuid committed
            EqualsHashCodeTestUtils.checkEqualsAndHashCode(
                initialManifest,
                orig -> OpenSearchTestCase.copyWriteable(
                    orig,
                    new NamedWriteableRegistry(Collections.emptyList()),
                    ClusterMetadataManifest::new
                ),
                manifest -> {
                    ClusterMetadataManifest.Builder builder = ClusterMetadataManifest.builder(manifest);
                    builder.clusterUUIDCommitted(false);
                    return builder.build();
                }
            );
        }
    }

    public void testClusterMetadataManifestXContentV2() throws IOException {
        UploadedIndexMetadata uploadedIndexMetadata = new UploadedIndexMetadata("test-index", "test-uuid", "/test/upload/path");
        ClusterMetadataManifest originalManifest = new ClusterMetadataManifest(
            1L,
            1L,
            "test-cluster-uuid",
            "test-state-uuid",
            Version.CURRENT,
            "test-node-id",
            false,
            ClusterMetadataManifest.CODEC_V2,
            "test-metadata",
            Collections.singletonList(uploadedIndexMetadata),
            "prev-cluster-uuid",
            true,
            1L,
            Collections.singletonList(uploadedIndexMetadata)
        );
        final XContentBuilder builder = JsonXContent.contentBuilder();
        builder.startObject();
        originalManifest.toXContent(builder, ToXContent.EMPTY_PARAMS);
        builder.endObject();

        try (XContentParser parser = createParser(JsonXContent.jsonXContent, BytesReference.bytes(builder))) {
            final ClusterMetadataManifest fromXContentManifest = ClusterMetadataManifest.fromXContent(parser);
            assertEquals(originalManifest, fromXContentManifest);
        }
    }

    private List<UploadedIndexMetadata> randomUploadedIndexMetadataList() {
        final int size = randomIntBetween(1, 10);
        final List<UploadedIndexMetadata> uploadedIndexMetadataList = new ArrayList<>(size);
        while (uploadedIndexMetadataList.size() < size) {
            assertTrue(uploadedIndexMetadataList.add(randomUploadedIndexMetadata()));
        }
        return uploadedIndexMetadataList;
    }

    private UploadedIndexMetadata randomUploadedIndexMetadata() {
        return new UploadedIndexMetadata(randomAlphaOfLength(10), randomAlphaOfLength(10), randomAlphaOfLength(10));
    }

    public void testUploadedIndexMetadataSerializationEqualsHashCode() {
        UploadedIndexMetadata uploadedIndexMetadata = new UploadedIndexMetadata("test-index", "test-uuid", "/test/upload/path");
        EqualsHashCodeTestUtils.checkEqualsAndHashCode(
            uploadedIndexMetadata,
            orig -> OpenSearchTestCase.copyWriteable(orig, new NamedWriteableRegistry(Collections.emptyList()), UploadedIndexMetadata::new),
            metadata -> randomlyChangingUploadedIndexMetadata(uploadedIndexMetadata)
        );
    }

    private UploadedIndexMetadata randomlyChangingUploadedIndexMetadata(UploadedIndexMetadata uploadedIndexMetadata) {
        switch (randomInt(2)) {
            case 0:
                return new UploadedIndexMetadata(
                    randomAlphaOfLength(10),
                    uploadedIndexMetadata.getIndexUUID(),
                    uploadedIndexMetadata.getUploadedFilename()
                );
            case 1:
                return new UploadedIndexMetadata(
                    uploadedIndexMetadata.getIndexName(),
                    randomAlphaOfLength(10),
                    uploadedIndexMetadata.getUploadedFilename()
                );
            case 2:
                return new UploadedIndexMetadata(
                    uploadedIndexMetadata.getIndexName(),
                    uploadedIndexMetadata.getIndexUUID(),
                    randomAlphaOfLength(10)
                );
        }
        return uploadedIndexMetadata;
    }
}<|MERGE_RESOLUTION|>--- conflicted
+++ resolved
@@ -63,7 +63,6 @@
     }
 
     public void testClusterMetadataManifestXContentV1() throws IOException {
-<<<<<<< HEAD
         UploadedIndexMetadata uploadedIndexMetadata = new UploadedIndexMetadata("test-index", "test-uuid", "/test/upload/path");
         ClusterMetadataManifest originalManifest = ClusterMetadataManifest.builder()
             .clusterTerm(1L)
@@ -91,8 +90,6 @@
     }
 
     public void testClusterMetadataManifestXContent() throws IOException {
-=======
->>>>>>> 4c978692
         UploadedIndexMetadata uploadedIndexMetadata = new UploadedIndexMetadata("test-index", "test-uuid", "/test/upload/path");
         ClusterMetadataManifest originalManifest = new ClusterMetadataManifest(
             1L,
@@ -126,7 +123,9 @@
                         "custom--weighted_routing_netadata-file"
                     )
                 )
-            ).stream().collect(Collectors.toMap(UploadedMetadataAttribute::getAttributeName, Function.identity()))
+            ).stream().collect(Collectors.toMap(UploadedMetadataAttribute::getAttributeName, Function.identity())),
+            0,
+            new ArrayList<>()
         );
         final XContentBuilder builder = JsonXContent.contentBuilder();
         builder.startObject();
@@ -172,7 +171,9 @@
                         "custom--weighted_routing_netadata-file"
                     )
                 )
-            ).stream().collect(Collectors.toMap(UploadedMetadataAttribute::getAttributeName, Function.identity()))
+            ).stream().collect(Collectors.toMap(UploadedMetadataAttribute::getAttributeName, Function.identity())),
+            0,
+            new ArrayList<>()
         );
         {  // Mutate Cluster Term
             EqualsHashCodeTestUtils.checkEqualsAndHashCode(
@@ -322,13 +323,33 @@
             Version.CURRENT,
             "test-node-id",
             false,
-            ClusterMetadataManifest.CODEC_V2,
+            ClusterMetadataManifest.CODEC_V3,
             "test-metadata",
             Collections.singletonList(uploadedIndexMetadata),
             "prev-cluster-uuid",
             true,
-            1L,
-            Collections.singletonList(uploadedIndexMetadata)
+            new UploadedMetadataAttribute(RemoteClusterStateService.COORDINATION_METADATA, "coordination-file"),
+            new UploadedMetadataAttribute(RemoteClusterStateService.SETTING_METADATA, "setting-file"),
+            new UploadedMetadataAttribute(RemoteClusterStateService.TEMPLATES_METADATA, "templates-file"),
+            Collections.unmodifiableList(
+                Arrays.asList(
+                    new UploadedMetadataAttribute(
+                        RemoteClusterStateService.CUSTOM_METADATA + RemoteClusterStateService.CUSTOM_DELIMITER + RepositoriesMetadata.TYPE,
+                        "custom--repositories-file"
+                    ),
+                    new UploadedMetadataAttribute(
+                        RemoteClusterStateService.CUSTOM_METADATA + RemoteClusterStateService.CUSTOM_DELIMITER + IndexGraveyard.TYPE,
+                        "custom--index_graveyard-file"
+                    ),
+                    new UploadedMetadataAttribute(
+                        RemoteClusterStateService.CUSTOM_METADATA + RemoteClusterStateService.CUSTOM_DELIMITER
+                            + WeightedRoutingMetadata.TYPE,
+                        "custom--weighted_routing_netadata-file"
+                    )
+                )
+            ).stream().collect(Collectors.toMap(UploadedMetadataAttribute::getAttributeName, Function.identity())),
+            0,
+            new ArrayList<>()
         );
         final XContentBuilder builder = JsonXContent.contentBuilder();
         builder.startObject();
