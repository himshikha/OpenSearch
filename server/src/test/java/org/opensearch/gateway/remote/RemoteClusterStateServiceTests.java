/*
 * SPDX-License-Identifier: Apache-2.0
 *
 * The OpenSearch Contributors require contributions made to
 * this file be licensed under the Apache-2.0 license or a
 * compatible open source license.
 */

package org.opensearch.gateway.remote;

import org.opensearch.Version;
import org.opensearch.cluster.ClusterModule;
import org.opensearch.cluster.ClusterName;
import org.opensearch.cluster.ClusterState;
import org.opensearch.cluster.coordination.CoordinationMetadata;
import org.opensearch.cluster.metadata.IndexGraveyard;
import org.opensearch.cluster.metadata.IndexMetadata;
import org.opensearch.cluster.metadata.IndexTemplateMetadata;
import org.opensearch.cluster.metadata.Metadata;
import org.opensearch.cluster.metadata.TemplatesMetadata;
import org.opensearch.cluster.node.DiscoveryNodes;
import org.opensearch.cluster.routing.remote.RemoteRoutingTableService;
import org.opensearch.common.blobstore.AsyncMultiStreamBlobContainer;
import org.opensearch.common.blobstore.BlobContainer;
import org.opensearch.common.blobstore.BlobMetadata;
import org.opensearch.common.blobstore.BlobPath;
import org.opensearch.common.blobstore.BlobStore;
import org.opensearch.common.blobstore.stream.write.WriteContext;
import org.opensearch.common.blobstore.stream.write.WritePriority;
import org.opensearch.common.blobstore.support.PlainBlobMetadata;
import org.opensearch.common.blobstore.transfer.RemoteTransferContainer;
import org.opensearch.common.compress.DeflateCompressor;
import org.opensearch.common.lucene.store.ByteArrayIndexInput;
import org.opensearch.common.network.NetworkModule;
import org.opensearch.common.settings.ClusterSettings;
import org.opensearch.common.settings.Settings;
import org.opensearch.common.util.FeatureFlags;
import org.opensearch.core.ParseField;
import org.opensearch.core.action.ActionListener;
import org.opensearch.core.common.bytes.BytesArray;
import org.opensearch.core.common.bytes.BytesReference;
import org.opensearch.core.index.Index;
import org.opensearch.core.xcontent.NamedXContentRegistry;
import org.opensearch.gateway.remote.ClusterMetadataManifest.UploadedIndexMetadata;
import org.opensearch.gateway.remote.ClusterMetadataManifest.UploadedMetadataAttribute;
import org.opensearch.index.remote.RemoteIndexPathUploader;
import org.opensearch.index.remote.RemoteStoreUtils;
import org.opensearch.indices.IndicesModule;
import org.opensearch.repositories.FilterRepository;
import org.opensearch.repositories.RepositoriesService;
import org.opensearch.repositories.RepositoryMissingException;
import org.opensearch.repositories.blobstore.BlobStoreRepository;
import org.opensearch.repositories.fs.FsRepository;
import org.opensearch.test.OpenSearchTestCase;
import org.opensearch.test.TestCustomMetadata;
import org.opensearch.test.VersionUtils;
import org.opensearch.threadpool.TestThreadPool;
import org.opensearch.threadpool.ThreadPool;
import org.junit.After;
import org.junit.Assert;
import org.junit.Before;

import java.io.ByteArrayInputStream;
import java.io.FileNotFoundException;
import java.io.IOException;
import java.util.ArrayList;
import java.util.Arrays;
import java.util.Collections;
import java.util.EnumSet;
import java.util.HashMap;
import java.util.List;
import java.util.Locale;
import java.util.Map;
import java.util.Optional;
import java.util.Set;
import java.util.concurrent.ConcurrentHashMap;
import java.util.concurrent.CountDownLatch;
import java.util.concurrent.TimeUnit;
import java.util.concurrent.atomic.AtomicInteger;
import java.util.function.BiConsumer;
import java.util.function.Function;
import java.util.function.Supplier;
import java.util.stream.Collectors;
import java.util.stream.IntStream;
import java.util.stream.Stream;

import org.mockito.ArgumentCaptor;
import org.mockito.ArgumentMatchers;

import static java.util.stream.Collectors.toList;
import static org.opensearch.common.util.FeatureFlags.REMOTE_ROUTING_TABLE_EXPERIMENTAL;
import static org.opensearch.gateway.remote.RemoteClusterStateService.COORDINATION_METADATA;
import static org.opensearch.gateway.remote.RemoteClusterStateService.DELIMITER;
import static org.opensearch.gateway.remote.RemoteClusterStateService.FORMAT_PARAMS;
import static org.opensearch.gateway.remote.RemoteClusterStateService.INDEX_METADATA_CURRENT_CODEC_VERSION;
import static org.opensearch.gateway.remote.RemoteClusterStateService.MANIFEST_CURRENT_CODEC_VERSION;
import static org.opensearch.gateway.remote.RemoteClusterStateService.MANIFEST_FILE_PREFIX;
import static org.opensearch.gateway.remote.RemoteClusterStateService.METADATA_FILE_PREFIX;
import static org.opensearch.gateway.remote.RemoteClusterStateService.RETAINED_MANIFESTS;
import static org.opensearch.gateway.remote.RemoteClusterStateService.SETTING_METADATA;
import static org.opensearch.gateway.remote.RemoteClusterStateService.TEMPLATES_METADATA;
import static org.opensearch.node.remotestore.RemoteStoreNodeAttribute.REMOTE_STORE_CLUSTER_STATE_REPOSITORY_NAME_ATTRIBUTE_KEY;
import static org.opensearch.node.remotestore.RemoteStoreNodeAttribute.REMOTE_STORE_REPOSITORY_SETTINGS_ATTRIBUTE_KEY_PREFIX;
import static org.opensearch.node.remotestore.RemoteStoreNodeAttribute.REMOTE_STORE_REPOSITORY_TYPE_ATTRIBUTE_KEY_FORMAT;
import static org.opensearch.node.remotestore.RemoteStoreNodeAttribute.REMOTE_STORE_ROUTING_TABLE_REPOSITORY_NAME_ATTRIBUTE_KEY;
import static org.hamcrest.Matchers.equalTo;
import static org.hamcrest.Matchers.is;
import static org.hamcrest.Matchers.not;
import static org.hamcrest.Matchers.notNullValue;
import static org.hamcrest.Matchers.nullValue;
import static org.mockito.ArgumentMatchers.any;
import static org.mockito.ArgumentMatchers.anyString;
import static org.mockito.Mockito.doAnswer;
import static org.mockito.Mockito.doThrow;
import static org.mockito.Mockito.mock;
import static org.mockito.Mockito.times;
import static org.mockito.Mockito.verify;
import static org.mockito.Mockito.when;

public class RemoteClusterStateServiceTests extends OpenSearchTestCase {

    private RemoteClusterStateService remoteClusterStateService;
    private ClusterSettings clusterSettings;
    private Supplier<RepositoriesService> repositoriesServiceSupplier;
    private RepositoriesService repositoriesService;
    private BlobStoreRepository blobStoreRepository;
    private BlobStore blobStore;
    private final ThreadPool threadPool = new TestThreadPool(getClass().getName());

    @Before
    public void setup() {
        repositoriesServiceSupplier = mock(Supplier.class);
        repositoriesService = mock(RepositoriesService.class);
        when(repositoriesServiceSupplier.get()).thenReturn(repositoriesService);

        String stateRepoTypeAttributeKey = String.format(
            Locale.getDefault(),
            "node.attr." + REMOTE_STORE_REPOSITORY_TYPE_ATTRIBUTE_KEY_FORMAT,
            "remote_store_repository"
        );
        String stateRepoSettingsAttributeKeyPrefix = String.format(
            Locale.getDefault(),
            "node.attr." + REMOTE_STORE_REPOSITORY_SETTINGS_ATTRIBUTE_KEY_PREFIX,
            "remote_store_repository"
        );

        Settings settings = Settings.builder()
            .put("node.attr." + REMOTE_STORE_CLUSTER_STATE_REPOSITORY_NAME_ATTRIBUTE_KEY, "remote_store_repository")
            .put(stateRepoTypeAttributeKey, FsRepository.TYPE)
            .put(stateRepoSettingsAttributeKeyPrefix + "location", "randomRepoPath")
            .put(RemoteClusterStateService.REMOTE_CLUSTER_STATE_ENABLED_SETTING.getKey(), true)
            .build();

        clusterSettings = new ClusterSettings(settings, ClusterSettings.BUILT_IN_CLUSTER_SETTINGS);
        NamedXContentRegistry xContentRegistry = new NamedXContentRegistry(
            Stream.of(
                NetworkModule.getNamedXContents().stream(),
                IndicesModule.getNamedXContents().stream(),
                ClusterModule.getNamedXWriteables().stream()
            ).flatMap(Function.identity()).collect(toList())
        );

        blobStoreRepository = mock(BlobStoreRepository.class);
        blobStore = mock(BlobStore.class);
        when(blobStoreRepository.blobStore()).thenReturn(blobStore);
        when(repositoriesService.repository("remote_store_repository")).thenReturn(blobStoreRepository);
        when(blobStoreRepository.getNamedXContentRegistry()).thenReturn(xContentRegistry);
        remoteClusterStateService = new RemoteClusterStateService(
            "test-node-id",
            repositoriesServiceSupplier,
            settings,
            clusterSettings,
            () -> 0L,
            threadPool,
            List.of(new RemoteIndexPathUploader(threadPool, settings, repositoriesServiceSupplier, clusterSettings))
        );
    }

    @After
    public void teardown() throws Exception {
        super.tearDown();
        remoteClusterStateService.close();
        threadPool.shutdown();
    }

    public void testFailWriteFullMetadataNonClusterManagerNode() throws IOException {
        final ClusterState clusterState = generateClusterStateWithOneIndex().build();
        final ClusterMetadataManifest manifest = remoteClusterStateService.writeFullMetadata(clusterState, randomAlphaOfLength(10));
        Assert.assertThat(manifest, nullValue());
    }

    public void testFailInitializationWhenRemoteStateDisabled() {
        final Settings settings = Settings.builder().build();
        ClusterSettings clusterSettings = new ClusterSettings(settings, ClusterSettings.BUILT_IN_CLUSTER_SETTINGS);
        assertThrows(
            AssertionError.class,
            () -> new RemoteClusterStateService(
                "test-node-id",
                repositoriesServiceSupplier,
                settings,
                clusterSettings,
                () -> 0L,
                threadPool,
                List.of(new RemoteIndexPathUploader(threadPool, settings, repositoriesServiceSupplier, clusterSettings))
            )
        );
    }

    public void testFailInitializeWhenRepositoryNotSet() {
        doThrow(new RepositoryMissingException("repository missing")).when(repositoriesService).repository("remote_store_repository");
        assertThrows(RepositoryMissingException.class, () -> remoteClusterStateService.start());
    }

    public void testFailWriteFullMetadataWhenNotBlobRepository() {
        final FilterRepository filterRepository = mock(FilterRepository.class);
        when(repositoriesService.repository("remote_store_repository")).thenReturn(filterRepository);
        assertThrows(AssertionError.class, () -> remoteClusterStateService.start());
    }

    public void testWriteFullMetadataSuccess() throws IOException {
        final ClusterState clusterState = generateClusterStateWithOneIndex().nodes(nodesWithLocalNodeClusterManager()).build();
        mockBlobStoreObjects();
        remoteClusterStateService.start();
        final ClusterMetadataManifest manifest = remoteClusterStateService.writeFullMetadata(clusterState, "prev-cluster-uuid");
        final UploadedIndexMetadata uploadedIndexMetadata = new UploadedIndexMetadata("test-index", "index-uuid", "metadata-filename");
        List<UploadedIndexMetadata> indices = List.of(uploadedIndexMetadata);

        final ClusterMetadataManifest expectedManifest = ClusterMetadataManifest.builder()
            .indices(indices)
            .clusterTerm(1L)
            .stateVersion(1L)
            .stateUUID("state-uuid")
            .clusterUUID("cluster-uuid")
            .previousClusterUUID("prev-cluster-uuid")
            .build();

        assertThat(manifest.getIndices().size(), is(1));
        assertThat(manifest.getIndices().get(0).getIndexName(), is(uploadedIndexMetadata.getIndexName()));
        assertThat(manifest.getIndices().get(0).getIndexUUID(), is(uploadedIndexMetadata.getIndexUUID()));
        assertThat(manifest.getIndices().get(0).getUploadedFilename(), notNullValue());
        assertThat(manifest.getClusterTerm(), is(expectedManifest.getClusterTerm()));
        assertThat(manifest.getStateVersion(), is(expectedManifest.getStateVersion()));
        assertThat(manifest.getClusterUUID(), is(expectedManifest.getClusterUUID()));
        assertThat(manifest.getStateUUID(), is(expectedManifest.getStateUUID()));
        assertThat(manifest.getPreviousClusterUUID(), is(expectedManifest.getPreviousClusterUUID()));
        assertThat(manifest.getGlobalMetadataFileName(), nullValue());
        assertThat(manifest.getCoordinationMetadata(), notNullValue());
        assertThat(manifest.getSettingsMetadata(), notNullValue());
        assertThat(manifest.getTemplatesMetadata(), notNullValue());
        assertFalse(manifest.getCustomMetadataMap().isEmpty());
    }

    public void testWriteFullMetadataInParallelSuccess() throws IOException {
        final ClusterState clusterState = generateClusterStateWithOneIndex().nodes(nodesWithLocalNodeClusterManager()).build();
        AsyncMultiStreamBlobContainer container = (AsyncMultiStreamBlobContainer) mockBlobStoreObjects(AsyncMultiStreamBlobContainer.class);

        ArgumentCaptor<ActionListener<Void>> actionListenerArgumentCaptor = ArgumentCaptor.forClass(ActionListener.class);
        ArgumentCaptor<WriteContext> writeContextArgumentCaptor = ArgumentCaptor.forClass(WriteContext.class);
        ConcurrentHashMap<String, WriteContext> capturedWriteContext = new ConcurrentHashMap<>();
        doAnswer((i) -> {
            actionListenerArgumentCaptor.getValue().onResponse(null);
            WriteContext writeContext = writeContextArgumentCaptor.getValue();
            capturedWriteContext.put(writeContext.getFileName().split(DELIMITER)[0], writeContextArgumentCaptor.getValue());
            return null;
        }).when(container).asyncBlobUpload(writeContextArgumentCaptor.capture(), actionListenerArgumentCaptor.capture());

        remoteClusterStateService.start();
        final ClusterMetadataManifest manifest = remoteClusterStateService.writeFullMetadata(clusterState, "prev-cluster-uuid");

        final UploadedIndexMetadata uploadedIndexMetadata = new UploadedIndexMetadata("test-index", "index-uuid", "metadata-filename");
        List<UploadedIndexMetadata> indices = List.of(uploadedIndexMetadata);

        final ClusterMetadataManifest expectedManifest = ClusterMetadataManifest.builder()
            .indices(indices)
            .clusterTerm(1L)
            .stateVersion(1L)
            .stateUUID("state-uuid")
            .clusterUUID("cluster-uuid")
            .previousClusterUUID("prev-cluster-uuid")
            .build();

        assertThat(manifest.getIndices().size(), is(1));
        assertThat(manifest.getIndices().get(0).getIndexName(), is(uploadedIndexMetadata.getIndexName()));
        assertThat(manifest.getIndices().get(0).getIndexUUID(), is(uploadedIndexMetadata.getIndexUUID()));
        assertThat(manifest.getIndices().get(0).getUploadedFilename(), notNullValue());
        assertThat(manifest.getGlobalMetadataFileName(), nullValue());
        assertThat(manifest.getCoordinationMetadata(), notNullValue());
        assertThat(manifest.getSettingsMetadata(), notNullValue());
        assertThat(manifest.getTemplatesMetadata(), notNullValue());
        assertThat(manifest.getCustomMetadataMap().size(), not(0));
        assertThat(manifest.getClusterTerm(), is(expectedManifest.getClusterTerm()));
        assertThat(manifest.getStateVersion(), is(expectedManifest.getStateVersion()));
        assertThat(manifest.getClusterUUID(), is(expectedManifest.getClusterUUID()));
        assertThat(manifest.getStateUUID(), is(expectedManifest.getStateUUID()));
        assertThat(manifest.getPreviousClusterUUID(), is(expectedManifest.getPreviousClusterUUID()));

        assertEquals(7, actionListenerArgumentCaptor.getAllValues().size());
        assertEquals(7, writeContextArgumentCaptor.getAllValues().size());

        byte[] writtenBytes = capturedWriteContext.get("metadata")
            .getStreamProvider(Integer.MAX_VALUE)
            .provideStream(0)
            .getInputStream()
            .readAllBytes();
        IndexMetadata writtenIndexMetadata = RemoteClusterStateService.INDEX_METADATA_FORMAT.deserialize(
            capturedWriteContext.get("metadata").getFileName(),
            blobStoreRepository.getNamedXContentRegistry(),
            new BytesArray(writtenBytes)
        );

        assertEquals(capturedWriteContext.get("metadata").getWritePriority(), WritePriority.URGENT);
        assertEquals(writtenIndexMetadata.getNumberOfShards(), 1);
        assertEquals(writtenIndexMetadata.getNumberOfReplicas(), 0);
        assertEquals(writtenIndexMetadata.getIndex().getName(), "test-index");
        assertEquals(writtenIndexMetadata.getIndex().getUUID(), "index-uuid");
        long expectedChecksum = RemoteTransferContainer.checksumOfChecksum(new ByteArrayIndexInput("metadata-filename", writtenBytes), 8);
        if (capturedWriteContext.get("metadata").doRemoteDataIntegrityCheck()) {
            assertEquals(capturedWriteContext.get("metadata").getExpectedChecksum().longValue(), expectedChecksum);
        } else {
            assertEquals(capturedWriteContext.get("metadata").getExpectedChecksum(), null);
        }

    }

    public void testWriteFullMetadataFailureForGlobalMetadata() throws IOException {
        final ClusterState clusterState = generateClusterStateWithOneIndex().nodes(nodesWithLocalNodeClusterManager()).build();
        AsyncMultiStreamBlobContainer container = (AsyncMultiStreamBlobContainer) mockBlobStoreObjects(AsyncMultiStreamBlobContainer.class);

        ArgumentCaptor<ActionListener<Void>> actionListenerArgumentCaptor = ArgumentCaptor.forClass(ActionListener.class);

        doAnswer((i) -> {
            // For async write action listener will be called from different thread, replicating same behaviour here.
            new Thread(new Runnable() {
                @Override
                public void run() {
                    actionListenerArgumentCaptor.getValue().onFailure(new RuntimeException("Cannot upload to remote"));
                }
            }).start();
            return null;
        }).when(container).asyncBlobUpload(any(WriteContext.class), actionListenerArgumentCaptor.capture());

        remoteClusterStateService.start();
        assertThrows(
            RemoteClusterStateService.RemoteStateTransferException.class,
            () -> remoteClusterStateService.writeFullMetadata(clusterState, randomAlphaOfLength(10))
        );
    }

    public void testTimeoutWhileWritingManifestFile() throws IOException {
        // verify update metadata manifest upload timeout
        int metadataManifestUploadTimeout = 2;
        Settings newSettings = Settings.builder()
            .put("cluster.remote_store.state.metadata_manifest.upload_timeout", metadataManifestUploadTimeout + "s")
            .build();
        clusterSettings.applySettings(newSettings);

        final ClusterState clusterState = generateClusterStateWithOneIndex().nodes(nodesWithLocalNodeClusterManager()).build();
        AsyncMultiStreamBlobContainer container = (AsyncMultiStreamBlobContainer) mockBlobStoreObjects(AsyncMultiStreamBlobContainer.class);

        ArgumentCaptor<ActionListener<Void>> actionListenerArgumentCaptor = ArgumentCaptor.forClass(ActionListener.class);

        doAnswer((i) -> { // For Global Metadata
            actionListenerArgumentCaptor.getValue().onResponse(null);
            return null;
        }).doAnswer((i) -> { // For Index Metadata
            actionListenerArgumentCaptor.getValue().onResponse(null);
            return null;
        }).doAnswer((i) -> {
            // For Manifest file perform No Op, so latch in code will timeout
            return null;
        }).when(container).asyncBlobUpload(any(WriteContext.class), actionListenerArgumentCaptor.capture());

        remoteClusterStateService.start();
        try {
            remoteClusterStateService.writeFullMetadata(clusterState, randomAlphaOfLength(10));
        } catch (Exception e) {
            assertTrue(e instanceof RemoteClusterStateService.RemoteStateTransferException);
            assertTrue(e.getMessage().contains("Timed out waiting for transfer of following metadata to complete"));
        }
    }

    public void testWriteFullMetadataInParallelFailureForIndexMetadata() throws IOException {
        final ClusterState clusterState = generateClusterStateWithOneIndex().nodes(nodesWithLocalNodeClusterManager()).build();
        AsyncMultiStreamBlobContainer container = (AsyncMultiStreamBlobContainer) mockBlobStoreObjects(AsyncMultiStreamBlobContainer.class);

        ArgumentCaptor<ActionListener<Void>> actionListenerArgumentCaptor = ArgumentCaptor.forClass(ActionListener.class);

        doAnswer((i) -> {
            actionListenerArgumentCaptor.getValue().onResponse(null);
            return null;
        }).doAnswer((i) -> {
            actionListenerArgumentCaptor.getValue().onFailure(new RuntimeException("Cannot upload to remote"));
            return null;
        }).when(container).asyncBlobUpload(any(WriteContext.class), actionListenerArgumentCaptor.capture());

        remoteClusterStateService.start();
        assertThrows(
            RemoteClusterStateService.RemoteStateTransferException.class,
            () -> remoteClusterStateService.writeFullMetadata(clusterState, randomAlphaOfLength(10))
        );
        assertEquals(0, remoteClusterStateService.getStats().getSuccessCount());
    }

    public void testFailWriteIncrementalMetadataNonClusterManagerNode() throws IOException {
        final ClusterState clusterState = generateClusterStateWithOneIndex().build();
        remoteClusterStateService.start();
        final ClusterMetadataManifest manifest = remoteClusterStateService.writeIncrementalMetadata(clusterState, clusterState, null);
        Assert.assertThat(manifest, nullValue());
        assertEquals(0, remoteClusterStateService.getStats().getSuccessCount());
    }

    public void testFailWriteIncrementalMetadataWhenTermChanged() {
        final ClusterState clusterState = generateClusterStateWithOneIndex().nodes(nodesWithLocalNodeClusterManager()).build();
        final CoordinationMetadata coordinationMetadata = CoordinationMetadata.builder().term(2L).build();
        final ClusterState previousClusterState = ClusterState.builder(ClusterName.DEFAULT)
            .metadata(Metadata.builder().coordinationMetadata(coordinationMetadata))
            .build();
        assertThrows(
            AssertionError.class,
            () -> remoteClusterStateService.writeIncrementalMetadata(previousClusterState, clusterState, null)
        );
    }

    public void testWriteIncrementalMetadataSuccess() throws IOException {
        final ClusterState clusterState = generateClusterStateWithOneIndex().nodes(nodesWithLocalNodeClusterManager()).build();
        mockBlobStoreObjects();
        final CoordinationMetadata coordinationMetadata = CoordinationMetadata.builder().term(1L).build();
        final ClusterState previousClusterState = ClusterState.builder(ClusterName.DEFAULT)
            .metadata(Metadata.builder().coordinationMetadata(coordinationMetadata))
            .build();

        final ClusterMetadataManifest previousManifest = ClusterMetadataManifest.builder().indices(Collections.emptyList()).build();

        remoteClusterStateService.start();
        final ClusterMetadataManifest manifest = remoteClusterStateService.writeIncrementalMetadata(
            previousClusterState,
            clusterState,
            previousManifest
        );
        final UploadedIndexMetadata uploadedIndexMetadata = new UploadedIndexMetadata("test-index", "index-uuid", "metadata-filename");
        final List<UploadedIndexMetadata> indices = List.of(uploadedIndexMetadata);

        final ClusterMetadataManifest expectedManifest = ClusterMetadataManifest.builder()
            .indices(indices)
            .clusterTerm(1L)
            .stateVersion(1L)
            .stateUUID("state-uuid")
            .clusterUUID("cluster-uuid")
            .previousClusterUUID("prev-cluster-uuid")
            .build();

        assertThat(manifest.getIndices().size(), is(1));
        assertThat(manifest.getIndices().get(0).getIndexName(), is(uploadedIndexMetadata.getIndexName()));
        assertThat(manifest.getIndices().get(0).getIndexUUID(), is(uploadedIndexMetadata.getIndexUUID()));
        assertThat(manifest.getIndices().get(0).getUploadedFilename(), notNullValue());
        assertThat(manifest.getClusterTerm(), is(expectedManifest.getClusterTerm()));
        assertThat(manifest.getStateVersion(), is(expectedManifest.getStateVersion()));
        assertThat(manifest.getClusterUUID(), is(expectedManifest.getClusterUUID()));
        assertThat(manifest.getStateUUID(), is(expectedManifest.getStateUUID()));
    }

    /*
     * Here we will verify the migration of manifest file from codec V0.
     *
     * Initially codec version is 0 and global metadata is also null, we will perform index metadata update.
     * In final manifest codec version should be 2 and have metadata files updated,
     * even if it was not changed in this cluster state update
     */
    public void testMigrationFromCodecV0ManifestToCodecV2Manifest() throws IOException {
        verifyCodecMigrationManifest(ClusterMetadataManifest.CODEC_V0);
    }

    /*
     * Here we will verify the migration of manifest file from codec V1.
     *
     * Initially codec version is 1 and a global metadata file is there, we will perform index metadata update.
     * In final manifest codec version should be 2 and have metadata files updated,
     * even if it was not changed in this cluster state update
     */
<<<<<<< HEAD
    public void testMigrationFromCodecV1ManifestToCodecV2Manifest() throws IOException {
        verifyCodecMigrationManifest(ClusterMetadataManifest.CODEC_V1);
    }

    private void verifyCodecMigrationManifest(int previousCodec) throws IOException {
=======
    public void testMigrationFromCodecV0ManifestToCodecV2Manifest() throws IOException {
>>>>>>> 4c978692
        mockBlobStoreObjects();
        final CoordinationMetadata coordinationMetadata = CoordinationMetadata.builder().term(1L).build();
        final ClusterState previousClusterState = ClusterState.builder(ClusterName.DEFAULT)
            .metadata(Metadata.builder().coordinationMetadata(coordinationMetadata))
            .nodes(nodesWithLocalNodeClusterManager())
            .build();

        // Update only index metadata
        final IndexMetadata indexMetadata = new IndexMetadata.Builder("test").settings(
            Settings.builder()
                .put(IndexMetadata.SETTING_VERSION_CREATED, Version.CURRENT)
                .put(IndexMetadata.SETTING_INDEX_UUID, "uuid")
                .build()
        ).numberOfShards(1).numberOfReplicas(0).build();
        Metadata newMetadata = Metadata.builder(previousClusterState.metadata()).put(indexMetadata, true).build();
        ClusterState newClusterState = ClusterState.builder(previousClusterState).metadata(newMetadata).build();

        // previous manifest with codec 0 and null global metadata
        final ClusterMetadataManifest previousManifest = ClusterMetadataManifest.builder()
            .codecVersion(previousCodec)
            .globalMetadataFileName(null)
            .indices(Collections.emptyList())
            .build();

        remoteClusterStateService.start();
        final ClusterMetadataManifest manifestAfterUpdate = remoteClusterStateService.writeIncrementalMetadata(
            previousClusterState,
            newClusterState,
            previousManifest
        );

        // global metadata is updated
        assertThat(manifestAfterUpdate.hasMetadataAttributesFiles(), is(true));
        // Manifest file with codec version with 1 is updated.
<<<<<<< HEAD
        assertThat(manifestAfterUpdate.getCodecVersion(), is(MANIFEST_CURRENT_CODEC_VERSION));
    }

    public void testWriteIncrementalGlobalMetadataFromCodecV0Success() throws IOException {
        final ClusterMetadataManifest previousManifest = ClusterMetadataManifest.builder().indices(Collections.emptyList()).build();

        verifyWriteIncrementalGlobalMetadataFromOlderCodecSuccess(previousManifest);
    }

    public void testWriteIncrementalGlobalMetadataFromCodecV1Success() throws IOException {
        final ClusterMetadataManifest previousManifest = ClusterMetadataManifest.builder()
            .codecVersion(1)
            .globalMetadataFileName("global-metadata-file")
            .indices(Collections.emptyList())
            .build();

        verifyWriteIncrementalGlobalMetadataFromOlderCodecSuccess(previousManifest);
=======
        assertThat(manifestAfterUpdate.getCodecVersion(), is(ClusterMetadataManifest.CODEC_V2));
>>>>>>> 4c978692
    }

    private void verifyWriteIncrementalGlobalMetadataFromOlderCodecSuccess(ClusterMetadataManifest previousManifest) throws IOException {
        final ClusterState clusterState = generateClusterStateWithGlobalMetadata().nodes(nodesWithLocalNodeClusterManager()).build();
        mockBlobStoreObjects();
        final CoordinationMetadata coordinationMetadata = CoordinationMetadata.builder().term(1L).build();
        final ClusterState previousClusterState = ClusterState.builder(ClusterName.DEFAULT)
            .metadata(Metadata.builder().coordinationMetadata(coordinationMetadata))
            .build();

        remoteClusterStateService.start();
        final ClusterMetadataManifest manifest = remoteClusterStateService.writeIncrementalMetadata(
            previousClusterState,
            clusterState,
            previousManifest
        );

        final ClusterMetadataManifest expectedManifest = ClusterMetadataManifest.builder()
            .codecVersion(2)
            .indices(Collections.emptyList())
            .clusterTerm(1L)
            .stateVersion(1L)
            .stateUUID("state-uuid")
            .clusterUUID("cluster-uuid")
            .previousClusterUUID("prev-cluster-uuid")
            .build();

        assertNull(manifest.getGlobalMetadataFileName());
        assertNotNull(manifest.getCoordinationMetadata());
        assertNotNull(manifest.getSettingsMetadata());
        assertNotNull(manifest.getTemplatesMetadata());
        assertNotEquals(0, manifest.getCustomMetadataMap().size());

        assertEquals(expectedManifest.getClusterTerm(), manifest.getClusterTerm());
        assertEquals(expectedManifest.getStateVersion(), manifest.getStateVersion());
        assertEquals(expectedManifest.getClusterUUID(), manifest.getClusterUUID());
        assertEquals(expectedManifest.getStateUUID(), manifest.getStateUUID());
        assertEquals(expectedManifest.getCodecVersion(), manifest.getCodecVersion());
    }

    public void testCoordinationMetadataOnlyUpdated() throws IOException {
        // Updating the voting config, as updating the term will upload the full cluster state and other files will also get updated
        Function<ClusterState, ClusterState> updater = (initialClusterState) -> ClusterState.builder(initialClusterState)
            .metadata(
                Metadata.builder(initialClusterState.metadata())
                    .coordinationMetadata(
                        CoordinationMetadata.builder(initialClusterState.coordinationMetadata())
                            .addVotingConfigExclusion(new CoordinationMetadata.VotingConfigExclusion("excludedNodeId", "excludedNodeName"))
                            .build()
                    )
                    .build()
            )
            .build();
        verifyMetadataAttributeOnlyUpdated(updater, (initialMetadata, metadataAfterUpdate) -> {
            // Verify that index metadata information is same in manifest files
            assertEquals(metadataAfterUpdate.getIndices().size(), initialMetadata.getIndices().size());
            IntStream.range(0, initialMetadata.getIndices().size()).forEach(i -> {
                assertEquals(metadataAfterUpdate.getIndices().get(i).getIndexName(), initialMetadata.getIndices().get(i).getIndexName());
                assertEquals(metadataAfterUpdate.getIndices().get(i).getIndexUUID(), initialMetadata.getIndices().get(i).getIndexUUID());
                // since timestamp is part of file name, if file name is same we can confirm that file is not update in global metadata
                // update
                assertEquals(
                    metadataAfterUpdate.getIndices().get(i).getUploadedFilename(),
                    initialMetadata.getIndices().get(i).getUploadedFilename()
                );
            });

            // coordination metadata file would have changed
            assertFalse(
                metadataAfterUpdate.getCoordinationMetadata()
                    .getUploadedFilename()
                    .equalsIgnoreCase(initialMetadata.getCoordinationMetadata().getUploadedFilename())
            );
            // Other files will be equal
            assertEquals(
                metadataAfterUpdate.getSettingsMetadata().getUploadedFilename(),
                initialMetadata.getSettingsMetadata().getUploadedFilename()
            );
            assertEquals(metadataAfterUpdate.getTemplatesMetadata(), initialMetadata.getTemplatesMetadata());
            assertEquals(metadataAfterUpdate.getCustomMetadataMap(), initialMetadata.getCustomMetadataMap());
        });
    }

    public void testSettingsMetadataOnlyUpdated() throws IOException {
        Function<ClusterState, ClusterState> updater = (initialClusterState) -> ClusterState.builder(initialClusterState)
            .metadata(
                Metadata.builder(initialClusterState.metadata()).persistentSettings(Settings.builder().put("foo", "bar").build()).build()
            )
            .build();

        verifyMetadataAttributeOnlyUpdated(updater, (initialMetadata, metadataAfterUpdate) -> {
            // Verify that index metadata information is same in manifest files
            assertEquals(metadataAfterUpdate.getIndices().size(), initialMetadata.getIndices().size());
            IntStream.range(0, initialMetadata.getIndices().size()).forEach(i -> {
                assertEquals(metadataAfterUpdate.getIndices().get(i).getIndexName(), initialMetadata.getIndices().get(i).getIndexName());
                assertEquals(metadataAfterUpdate.getIndices().get(i).getIndexUUID(), initialMetadata.getIndices().get(i).getIndexUUID());
                // since timestamp is part of file name, if file name is same we can confirm that file is not update in global metadata
                // update
                assertEquals(
                    metadataAfterUpdate.getIndices().get(i).getUploadedFilename(),
                    initialMetadata.getIndices().get(i).getUploadedFilename()
                );
            });

            // setting metadata file would have changed
            assertFalse(
                metadataAfterUpdate.getSettingsMetadata()
                    .getUploadedFilename()
                    .equalsIgnoreCase(initialMetadata.getSettingsMetadata().getUploadedFilename())
            );
            assertEquals(metadataAfterUpdate.getCoordinationMetadata(), initialMetadata.getCoordinationMetadata());
            assertEquals(metadataAfterUpdate.getTemplatesMetadata(), initialMetadata.getTemplatesMetadata());
            assertEquals(metadataAfterUpdate.getCustomMetadataMap(), initialMetadata.getCustomMetadataMap());
        });
    }

    public void testTemplatesMetadataOnlyUpdated() throws IOException {
        Function<ClusterState, ClusterState> updater = (initialClusterState) -> ClusterState.builder(initialClusterState)
            .metadata(
                Metadata.builder(initialClusterState.metadata())
                    .templates(
                        TemplatesMetadata.builder()
                            .put(
                                IndexTemplateMetadata.builder("template" + randomAlphaOfLength(3))
                                    .patterns(Arrays.asList("bar-*", "foo-*"))
                                    .settings(
                                        Settings.builder()
                                            .put("random_index_setting_" + randomAlphaOfLength(3), randomAlphaOfLength(5))
                                            .build()
                                    )
                                    .build()
                            )
                            .build()
                    )
                    .build()
            )
            .build();

        verifyMetadataAttributeOnlyUpdated(updater, (initialMetadata, metadataAfterUpdate) -> {
            // Verify that index metadata information is same in manifest files
            assertEquals(metadataAfterUpdate.getIndices().size(), initialMetadata.getIndices().size());
            IntStream.range(0, initialMetadata.getIndices().size()).forEach(i -> {
                assertEquals(metadataAfterUpdate.getIndices().get(i).getIndexName(), initialMetadata.getIndices().get(i).getIndexName());
                assertEquals(metadataAfterUpdate.getIndices().get(i).getIndexUUID(), initialMetadata.getIndices().get(i).getIndexUUID());
                // since timestamp is part of file name, if file name is same we can confirm that file is not update in global metadata
                // update
                assertEquals(
                    metadataAfterUpdate.getIndices().get(i).getUploadedFilename(),
                    initialMetadata.getIndices().get(i).getUploadedFilename()
                );
            });

            // template metadata file would have changed
            assertFalse(
                metadataAfterUpdate.getTemplatesMetadata()
                    .getUploadedFilename()
                    .equalsIgnoreCase(initialMetadata.getTemplatesMetadata().getUploadedFilename())
            );
            assertEquals(metadataAfterUpdate.getCoordinationMetadata(), initialMetadata.getCoordinationMetadata());
            assertEquals(metadataAfterUpdate.getSettingsMetadata(), initialMetadata.getSettingsMetadata());
            assertEquals(metadataAfterUpdate.getCustomMetadataMap(), initialMetadata.getCustomMetadataMap());
        });
    }

    public void testCustomMetadataOnlyUpdated() throws IOException {
        Function<ClusterState, ClusterState> updater = (initialClusterState) -> ClusterState.builder(initialClusterState)
            .metadata(
                Metadata.builder(initialClusterState.metadata())
                    .putCustom("custom_metadata_type", new CustomMetadata1("mock_custom_metadata"))
                    .build()
            )
            .build();

        verifyMetadataAttributeOnlyUpdated(updater, (initialMetadata, metadataAfterUpdate) -> {
            // Verify that index metadata information is same in manifest files
            assertEquals(metadataAfterUpdate.getIndices().size(), initialMetadata.getIndices().size());
            IntStream.range(0, initialMetadata.getIndices().size()).forEach(i -> {
                assertEquals(metadataAfterUpdate.getIndices().get(i).getIndexName(), initialMetadata.getIndices().get(i).getIndexName());
                assertEquals(metadataAfterUpdate.getIndices().get(i).getIndexUUID(), initialMetadata.getIndices().get(i).getIndexUUID());
                // since timestamp is part of file name, if file name is same we can confirm that file is not update in global metadata
                // update
                assertEquals(
                    metadataAfterUpdate.getIndices().get(i).getUploadedFilename(),
                    initialMetadata.getIndices().get(i).getUploadedFilename()
                );
                // custom metadata map would have changed
                assertNotEquals(metadataAfterUpdate.getCustomMetadataMap(), initialMetadata.getCustomMetadataMap());
                assertEquals(initialMetadata.getCustomMetadataMap().size() + 1, metadataAfterUpdate.getCustomMetadataMap().size());
                initialMetadata.getCustomMetadataMap().forEach((k, v) -> {
                    assertTrue(metadataAfterUpdate.getCustomMetadataMap().containsKey(k));
                    assertEquals(v, metadataAfterUpdate.getCustomMetadataMap().get(k));
                });
                assertEquals(metadataAfterUpdate.getCoordinationMetadata(), initialMetadata.getCoordinationMetadata());
                assertEquals(metadataAfterUpdate.getSettingsMetadata(), initialMetadata.getSettingsMetadata());
                assertEquals(metadataAfterUpdate.getTemplatesMetadata(), initialMetadata.getTemplatesMetadata());
            });
        });
    }

    public void testCustomMetadataDeletedUpdatedAndAdded() throws IOException {
        // setup
        mockBlobStoreObjects();

        // Initial cluster state with index.
        final ClusterState initialClusterState = generateClusterStateWithOneIndex().nodes(nodesWithLocalNodeClusterManager()).build();
        remoteClusterStateService.start();
        final ClusterMetadataManifest initialManifest = remoteClusterStateService.writeFullMetadata(initialClusterState, "_na_");

        ClusterState clusterState1 = ClusterState.builder(initialClusterState)
            .metadata(
                Metadata.builder(initialClusterState.metadata())
                    .putCustom("custom1", new CustomMetadata1("mock_custom_metadata1"))
                    .putCustom("custom2", new CustomMetadata1("mock_custom_metadata2"))
                    .putCustom("custom3", new CustomMetadata1("mock_custom_metadata3"))
            )
            .build();

        ClusterMetadataManifest manifest1 = remoteClusterStateService.writeIncrementalMetadata(
            initialClusterState,
            clusterState1,
            initialManifest
        );
        // remove custom1 from the cluster state, update custom2, custom3 is at it is, added custom4
        ClusterState clusterState2 = ClusterState.builder(initialClusterState)
            .metadata(
                Metadata.builder(initialClusterState.metadata())
                    .putCustom("custom2", new CustomMetadata1("mock_updated_custom_metadata"))
                    .putCustom("custom3", new CustomMetadata1("mock_custom_metadata3"))
                    .putCustom("custom4", new CustomMetadata1("mock_custom_metadata4"))
            )
            .build();
        ClusterMetadataManifest manifest2 = remoteClusterStateService.writeIncrementalMetadata(clusterState1, clusterState2, manifest1);
        // custom1 is removed
        assertFalse(manifest2.getCustomMetadataMap().containsKey("custom1"));
        // custom2 is updated
        assertNotEquals(manifest1.getCustomMetadataMap().get("custom2"), manifest2.getCustomMetadataMap().get("custom2"));
        // custom3 is unchanged
        assertEquals(manifest1.getCustomMetadataMap().get("custom3"), manifest2.getCustomMetadataMap().get("custom3"));
        // custom4 is added
        assertTrue(manifest2.getCustomMetadataMap().containsKey("custom4"));
        assertFalse(manifest1.getCustomMetadataMap().containsKey("custom4"));
    }

    /*
     * Here we will verify global metadata is not uploaded again if change is only in index metadata
     */
    public void testIndexMetadataOnlyUpdated() throws IOException {
        Function<ClusterState, ClusterState> updater = (initialState) -> ClusterState.builder(initialState)
            .metadata(
                Metadata.builder(initialState.metadata())
                    .put(
                        IndexMetadata.builder("test" + randomAlphaOfLength(3))
                            .settings(
                                Settings.builder()
                                    .put(IndexMetadata.SETTING_VERSION_CREATED, Version.CURRENT)
                                    .put(IndexMetadata.SETTING_INDEX_UUID, "uuid")
                                    .build()
                            )
                            .numberOfShards(1)
                            .numberOfReplicas(0)
                    )
                    .build()
            )
            .build();

        verifyMetadataAttributeOnlyUpdated(updater, (initialMetadata, metadataAfterUpdate) -> {
            assertEquals(metadataAfterUpdate.getCoordinationMetadata(), initialMetadata.getCoordinationMetadata());
            assertEquals(metadataAfterUpdate.getSettingsMetadata(), initialMetadata.getSettingsMetadata());
            assertEquals(metadataAfterUpdate.getTemplatesMetadata(), initialMetadata.getTemplatesMetadata());
            assertEquals(metadataAfterUpdate.getCustomMetadataMap(), initialMetadata.getCustomMetadataMap());
            assertEquals(initialMetadata.getIndices().size() + 1, metadataAfterUpdate.getIndices().size());
        });
    }

    public void testIndexMetadataDeletedUpdatedAndAdded() throws IOException {
        // setup
        mockBlobStoreObjects();

        // Initial cluster state with index.
        final ClusterState initialClusterState = generateClusterStateWithOneIndex().nodes(nodesWithLocalNodeClusterManager()).build();
        remoteClusterStateService.start();
        final ClusterMetadataManifest initialManifest = remoteClusterStateService.writeFullMetadata(initialClusterState, "_na_");
        String initialIndex = "test-index";
        Index index1 = new Index("test-index-1", "index-uuid-1");
        Index index2 = new Index("test-index-2", "index-uuid-2");
        Settings idxSettings1 = Settings.builder()
            .put(IndexMetadata.SETTING_VERSION_CREATED, Version.CURRENT)
            .put(IndexMetadata.SETTING_INDEX_UUID, index1.getUUID())
            .build();
        IndexMetadata indexMetadata1 = new IndexMetadata.Builder(index1.getName()).settings(idxSettings1)
            .numberOfShards(1)
            .numberOfReplicas(0)
            .build();
        Settings idxSettings2 = Settings.builder()
            .put(IndexMetadata.SETTING_VERSION_CREATED, Version.CURRENT)
            .put(IndexMetadata.SETTING_INDEX_UUID, index2.getUUID())
            .build();
        IndexMetadata indexMetadata2 = new IndexMetadata.Builder(index2.getName()).settings(idxSettings2)
            .numberOfShards(1)
            .numberOfReplicas(0)
            .build();
        ClusterState clusterState1 = ClusterState.builder(initialClusterState)
            .metadata(
                Metadata.builder(initialClusterState.getMetadata())
                    .put(indexMetadata1, true)
                    .put(indexMetadata2, true)
                    .remove(initialIndex)
                    .build()
            )
            .build();
        ClusterMetadataManifest manifest1 = remoteClusterStateService.writeIncrementalMetadata(
            initialClusterState,
            clusterState1,
            initialManifest
        );
        // verify that initial index is removed, and new index are added
        assertEquals(1, initialManifest.getIndices().size());
        assertEquals(2, manifest1.getIndices().size());
        assertTrue(initialManifest.getIndices().stream().anyMatch(indexMetadata -> indexMetadata.getIndexName().equals(initialIndex)));
        assertFalse(manifest1.getIndices().stream().anyMatch(indexMetadata -> indexMetadata.getIndexName().equals(initialIndex)));
        // update index1, index2 is unchanged
        indexMetadata1 = new IndexMetadata.Builder(indexMetadata1).version(indexMetadata1.getVersion() + 1).build();
        ClusterState clusterState2 = ClusterState.builder(clusterState1)
            .metadata(Metadata.builder(clusterState1.getMetadata()).put(indexMetadata1, true).build())
            .build();
        ClusterMetadataManifest manifest2 = remoteClusterStateService.writeIncrementalMetadata(clusterState1, clusterState2, manifest1);
        // index1 is updated
        assertEquals(2, manifest2.getIndices().size());
        assertEquals(
            1,
            manifest2.getIndices().stream().filter(uploadedIndex -> uploadedIndex.getIndexName().equals(index1.getName())).count()
        );
        assertNotEquals(
            manifest2.getIndices()
                .stream()
                .filter(uploadedIndex -> uploadedIndex.getIndexName().equals(index1.getName()))
                .findFirst()
                .get()
                .getUploadedFilename(),
            manifest1.getIndices()
                .stream()
                .filter(uploadedIndex -> uploadedIndex.getIndexName().equals(index1.getName()))
                .findFirst()
                .get()
                .getUploadedFilename()
        );
    }

    private void verifyMetadataAttributeOnlyUpdated(
        Function<ClusterState, ClusterState> clusterStateUpdater,
        BiConsumer<ClusterMetadataManifest, ClusterMetadataManifest> assertions
    ) throws IOException {
        // setup
        mockBlobStoreObjects();

        // Initial cluster state with index.
        final ClusterState initialClusterState = generateClusterStateWithOneIndex().nodes(nodesWithLocalNodeClusterManager()).build();
        remoteClusterStateService.start();
        final ClusterMetadataManifest initialManifest = remoteClusterStateService.writeFullMetadata(initialClusterState, "_na_");

        ClusterState newClusterState = clusterStateUpdater.apply(initialClusterState);

        // updating remote cluster state with global metadata
        final ClusterMetadataManifest manifestAfterMetadataUpdate;
        if (initialClusterState.term() == newClusterState.term()) {
            manifestAfterMetadataUpdate = remoteClusterStateService.writeIncrementalMetadata(
                initialClusterState,
                newClusterState,
                initialManifest
            );
        } else {
            manifestAfterMetadataUpdate = remoteClusterStateService.writeFullMetadata(newClusterState, initialClusterState.stateUUID());
        }

        assertions.accept(initialManifest, manifestAfterMetadataUpdate);
    }

    public void testReadLatestMetadataManifestFailedIOException() throws IOException {
        final ClusterState clusterState = generateClusterStateWithOneIndex().nodes(nodesWithLocalNodeClusterManager()).build();

        BlobContainer blobContainer = mockBlobStoreObjects();
        when(blobContainer.listBlobsByPrefixInSortedOrder("manifest" + DELIMITER, 1, BlobContainer.BlobNameSortOrder.LEXICOGRAPHIC))
            .thenThrow(IOException.class);

        remoteClusterStateService.start();
        Exception e = assertThrows(
            IllegalStateException.class,
            () -> remoteClusterStateService.getLatestClusterMetadataManifest(
                clusterState.getClusterName().value(),
                clusterState.metadata().clusterUUID()
            )
        );
        assertEquals(e.getMessage(), "Error while fetching latest manifest file for remote cluster state");
    }

    public void testReadLatestMetadataManifestFailedNoManifestFileInRemote() throws IOException {
        final ClusterState clusterState = generateClusterStateWithOneIndex().nodes(nodesWithLocalNodeClusterManager()).build();

        BlobContainer blobContainer = mockBlobStoreObjects();
        when(blobContainer.listBlobsByPrefixInSortedOrder("manifest" + DELIMITER, 1, BlobContainer.BlobNameSortOrder.LEXICOGRAPHIC))
            .thenReturn(List.of());

        remoteClusterStateService.start();
        Optional<ClusterMetadataManifest> manifest = remoteClusterStateService.getLatestClusterMetadataManifest(
            clusterState.getClusterName().value(),
            clusterState.metadata().clusterUUID()
        );
        assertEquals(manifest, Optional.empty());
    }

    public void testReadLatestMetadataManifestFailedManifestFileRemoveAfterFetchInRemote() throws IOException {
        final ClusterState clusterState = generateClusterStateWithOneIndex().nodes(nodesWithLocalNodeClusterManager()).build();

        BlobContainer blobContainer = mockBlobStoreObjects();
        BlobMetadata blobMetadata = new PlainBlobMetadata("manifestFileName", 1);
        when(blobContainer.listBlobsByPrefixInSortedOrder("manifest" + DELIMITER, 1, BlobContainer.BlobNameSortOrder.LEXICOGRAPHIC))
            .thenReturn(Arrays.asList(blobMetadata));
        when(blobContainer.readBlob("manifestFileName")).thenThrow(FileNotFoundException.class);

        remoteClusterStateService.start();
        Exception e = assertThrows(
            IllegalStateException.class,
            () -> remoteClusterStateService.getLatestClusterMetadataManifest(
                clusterState.getClusterName().value(),
                clusterState.metadata().clusterUUID()
            )
        );
        assertEquals(e.getMessage(), "Error while downloading cluster metadata - manifestFileName");
    }

    public void testReadLatestMetadataManifestSuccessButNoIndexMetadata() throws IOException {
        final ClusterState clusterState = generateClusterStateWithOneIndex().nodes(nodesWithLocalNodeClusterManager()).build();
        final ClusterMetadataManifest expectedManifest = ClusterMetadataManifest.builder()
            .indices(List.of())
            .clusterTerm(1L)
            .stateVersion(1L)
            .stateUUID("state-uuid")
            .clusterUUID("cluster-uuid")
            .nodeId("nodeA")
            .opensearchVersion(VersionUtils.randomOpenSearchVersion(random()))
            .previousClusterUUID("prev-cluster-uuid")
            .codecVersion(ClusterMetadataManifest.CODEC_V0)
            .build();

        BlobContainer blobContainer = mockBlobStoreObjects();
        mockBlobContainer(blobContainer, expectedManifest, Map.of());

        remoteClusterStateService.start();
        assertEquals(
            remoteClusterStateService.getLatestClusterState(clusterState.getClusterName().value(), clusterState.metadata().clusterUUID())
                .getMetadata()
                .getIndices()
                .size(),
            0
        );
    }

    public void testReadLatestMetadataManifestSuccessButIndexMetadataFetchIOException() throws IOException {
        final ClusterState clusterState = generateClusterStateWithOneIndex().nodes(nodesWithLocalNodeClusterManager()).build();
        final UploadedIndexMetadata uploadedIndexMetadata = new UploadedIndexMetadata("test-index", "index-uuid", "metadata-filename");
        final List<UploadedIndexMetadata> indices = List.of(uploadedIndexMetadata);
        final ClusterMetadataManifest expectedManifest = ClusterMetadataManifest.builder()
            .indices(indices)
            .clusterTerm(1L)
            .stateVersion(1L)
            .stateUUID("state-uuid")
            .clusterUUID("cluster-uuid")
            .nodeId("nodeA")
            .opensearchVersion(VersionUtils.randomOpenSearchVersion(random()))
            .previousClusterUUID("prev-cluster-uuid")
            .build();

        BlobContainer blobContainer = mockBlobStoreObjects();
        mockBlobContainer(blobContainer, expectedManifest, Map.of());
        when(blobContainer.readBlob(uploadedIndexMetadata.getUploadedFilename() + ".dat")).thenThrow(FileNotFoundException.class);

        remoteClusterStateService.start();
        Exception e = assertThrows(
            IllegalStateException.class,
            () -> remoteClusterStateService.getLatestClusterState(
                clusterState.getClusterName().value(),
                clusterState.metadata().clusterUUID()
            ).getMetadata().getIndices()
        );
        assertEquals(e.getMessage(), "Error while downloading IndexMetadata - " + uploadedIndexMetadata.getUploadedFilename());
    }

    public void testReadLatestMetadataManifestSuccess() throws IOException {
        final ClusterState clusterState = generateClusterStateWithOneIndex().nodes(nodesWithLocalNodeClusterManager()).build();
        final UploadedIndexMetadata uploadedIndexMetadata = new UploadedIndexMetadata("test-index", "index-uuid", "metadata-filename");
        final List<UploadedIndexMetadata> indices = List.of(uploadedIndexMetadata);

        final ClusterMetadataManifest expectedManifest = ClusterMetadataManifest.builder()
            .indices(indices)
            .clusterTerm(1L)
            .stateVersion(1L)
            .stateUUID("state-uuid")
            .clusterUUID("cluster-uuid")
            .nodeId("nodeA")
            .opensearchVersion(VersionUtils.randomOpenSearchVersion(random()))
            .codecVersion(ClusterMetadataManifest.CODEC_V0)
            .previousClusterUUID("prev-cluster-uuid")
            .build();

        mockBlobContainer(mockBlobStoreObjects(), expectedManifest, new HashMap<>());
        remoteClusterStateService.start();
        final ClusterMetadataManifest manifest = remoteClusterStateService.getLatestClusterMetadataManifest(
            clusterState.getClusterName().value(),
            clusterState.metadata().clusterUUID()
        ).get();

        assertThat(manifest.getIndices().size(), is(1));
        assertThat(manifest.getIndices().get(0).getIndexName(), is(uploadedIndexMetadata.getIndexName()));
        assertThat(manifest.getIndices().get(0).getIndexUUID(), is(uploadedIndexMetadata.getIndexUUID()));
        assertThat(manifest.getIndices().get(0).getUploadedFilename(), notNullValue());
        assertThat(manifest.getClusterTerm(), is(expectedManifest.getClusterTerm()));
        assertThat(manifest.getStateVersion(), is(expectedManifest.getStateVersion()));
        assertThat(manifest.getClusterUUID(), is(expectedManifest.getClusterUUID()));
        assertThat(manifest.getStateUUID(), is(expectedManifest.getStateUUID()));
    }

    public void testReadGlobalMetadata() throws IOException {
        when(blobStoreRepository.getNamedXContentRegistry()).thenReturn(new NamedXContentRegistry(
            List.of(new NamedXContentRegistry.Entry(Metadata.Custom.class, new ParseField(IndexGraveyard.TYPE), IndexGraveyard::fromXContent))));
        final ClusterState clusterState = generateClusterStateWithGlobalMetadata().nodes(nodesWithLocalNodeClusterManager()).build();
        remoteClusterStateService.start();

        long prevClusterStateVersion = 13L;
        final ClusterMetadataManifest expectedManifest = ClusterMetadataManifest.builder()
            .indices(List.of())
            .clusterTerm(1L)
            .stateVersion(prevClusterStateVersion)
            .stateUUID("state-uuid")
            .clusterUUID("cluster-uuid")
            .codecVersion(MANIFEST_CURRENT_CODEC_VERSION)
            .coordinationMetadata(new UploadedMetadataAttribute(COORDINATION_METADATA, "mock-coordination-file"))
            .settingMetadata(new UploadedMetadataAttribute(SETTING_METADATA, "mock-setting-file"))
            .templatesMetadata(new UploadedMetadataAttribute(TEMPLATES_METADATA, "mock-templates-file"))
            .put(IndexGraveyard.TYPE, new UploadedMetadataAttribute(IndexGraveyard.TYPE, "mock-custom-" +IndexGraveyard.TYPE+ "-file"))
            .nodeId("nodeA")
            .opensearchVersion(VersionUtils.randomOpenSearchVersion(random()))
            .previousClusterUUID("prev-cluster-uuid")
            .routingTableVersion(1)
            .indicesRouting(List.of())
            .build();

        Metadata expactedMetadata = Metadata.builder().persistentSettings(Settings.builder().put("readonly", true).build()).build();
        mockBlobContainerForGlobalMetadata(mockBlobStoreObjects(), expectedManifest, expactedMetadata);

         ClusterState newClusterState = remoteClusterStateService.getLatestClusterState(
            clusterState.getClusterName().value(),
            clusterState.metadata().clusterUUID()
        );

        assertTrue(Metadata.isGlobalStateEquals(newClusterState.getMetadata(), expactedMetadata));

        long newClusterStateVersion = newClusterState.getVersion();
        assert prevClusterStateVersion == newClusterStateVersion : String.format(
            Locale.ROOT,
            "ClusterState version is not restored. previousClusterVersion: [%s] is not equal to current [%s]",
            prevClusterStateVersion,
            newClusterStateVersion
        );
    }

    public void testReadGlobalMetadataIOException() throws IOException {
        final ClusterState clusterState = generateClusterStateWithGlobalMetadata().nodes(nodesWithLocalNodeClusterManager()).build();
        remoteClusterStateService.start();
        String globalIndexMetadataName = "global-metadata-file";
        final ClusterMetadataManifest expectedManifest = ClusterMetadataManifest.builder()
            .indices(List.of())
            .clusterTerm(1L)
            .stateVersion(1L)
            .stateUUID("state-uuid")
            .clusterUUID("cluster-uuid")
            .codecVersion(ClusterMetadataManifest.CODEC_V1)
            .globalMetadataFileName(globalIndexMetadataName)
            .nodeId("nodeA")
            .opensearchVersion(VersionUtils.randomOpenSearchVersion(random()))
            .previousClusterUUID("prev-cluster-uuid")
            .build();

        Metadata expactedMetadata = Metadata.builder().persistentSettings(Settings.builder().put("readonly", true).build()).build();

        BlobContainer blobContainer = mockBlobStoreObjects();
        mockBlobContainerForGlobalMetadata(blobContainer, expectedManifest, expactedMetadata);

        when(blobContainer.readBlob(RemoteClusterStateService.GLOBAL_METADATA_FORMAT.blobName(globalIndexMetadataName))).thenThrow(
            FileNotFoundException.class
        );

        remoteClusterStateService.start();
        Exception e = assertThrows(
            IllegalStateException.class,
            () -> remoteClusterStateService.getLatestClusterState(
                clusterState.getClusterName().value(),
                clusterState.metadata().clusterUUID()
            )
        );
        assertEquals(e.getMessage(), "Error while downloading Global Metadata - " + globalIndexMetadataName);
    }

    public void testReadLatestIndexMetadataSuccess() throws IOException {
        final ClusterState clusterState = generateClusterStateWithOneIndex().nodes(nodesWithLocalNodeClusterManager()).build();
        remoteClusterStateService.start();

        final Index index = new Index("test-index", "index-uuid");
        String fileName = "metadata-" + index.getUUID();
        final UploadedIndexMetadata uploadedIndexMetadata = new UploadedIndexMetadata(index.getName(), index.getUUID(), fileName);
        final Settings idxSettings = Settings.builder()
            .put(IndexMetadata.SETTING_VERSION_CREATED, Version.CURRENT)
            .put(IndexMetadata.SETTING_INDEX_UUID, index.getUUID())
            .build();
        final IndexMetadata indexMetadata = new IndexMetadata.Builder(index.getName()).settings(idxSettings)
            .numberOfShards(11)
            .numberOfReplicas(10)
            .build();

        final List<UploadedIndexMetadata> indices = List.of(uploadedIndexMetadata);
        final ClusterMetadataManifest expectedManifest = ClusterMetadataManifest.builder()
            .indices(indices)
            .clusterTerm(1L)
            .stateVersion(1L)
            .stateUUID("state-uuid")
            .clusterUUID("cluster-uuid")
            .nodeId("nodeA")
            .opensearchVersion(VersionUtils.randomOpenSearchVersion(random()))
            .previousClusterUUID("prev-cluster-uuid")
            .codecVersion(ClusterMetadataManifest.CODEC_V0)
            .build();

        mockBlobContainer(mockBlobStoreObjects(), expectedManifest, Map.of(index.getUUID(), indexMetadata));

        Map<String, IndexMetadata> indexMetadataMap = remoteClusterStateService.getLatestClusterState(
            clusterState.getClusterName().value(),
            clusterState.metadata().clusterUUID()
        ).getMetadata().getIndices();

        assertEquals(indexMetadataMap.size(), 1);
        assertEquals(indexMetadataMap.get(index.getName()).getIndex().getName(), index.getName());
        assertEquals(indexMetadataMap.get(index.getName()).getNumberOfShards(), indexMetadata.getNumberOfShards());
        assertEquals(indexMetadataMap.get(index.getName()).getNumberOfReplicas(), indexMetadata.getNumberOfReplicas());
    }

    public void testMarkLastStateAsCommittedSuccess() throws IOException {
        final ClusterState clusterState = generateClusterStateWithOneIndex().nodes(nodesWithLocalNodeClusterManager()).build();
        mockBlobStoreObjects();
        remoteClusterStateService.start();
        final UploadedIndexMetadata uploadedIndexMetadata = new UploadedIndexMetadata("test-index", "index-uuid", "metadata-filename");
        List<UploadedIndexMetadata> indices = List.of(uploadedIndexMetadata);
        final ClusterMetadataManifest previousManifest = ClusterMetadataManifest.builder().indices(indices).build();

        final ClusterMetadataManifest manifest = remoteClusterStateService.markLastStateAsCommitted(clusterState, previousManifest);

        final ClusterMetadataManifest expectedManifest = ClusterMetadataManifest.builder()
            .indices(indices)
            .clusterTerm(1L)
            .stateVersion(1L)
            .stateUUID("state-uuid")
            .clusterUUID("cluster-uuid")
            .nodeId("nodeA")
            .previousClusterUUID("prev-cluster-uuid")
            .build();

        assertThat(manifest.getIndices().size(), is(1));
        assertThat(manifest.getIndices().get(0).getIndexName(), is(uploadedIndexMetadata.getIndexName()));
        assertThat(manifest.getIndices().get(0).getIndexUUID(), is(uploadedIndexMetadata.getIndexUUID()));
        assertThat(manifest.getIndices().get(0).getUploadedFilename(), notNullValue());
        assertThat(manifest.getClusterTerm(), is(expectedManifest.getClusterTerm()));
        assertThat(manifest.getStateVersion(), is(expectedManifest.getStateVersion()));
        assertThat(manifest.getClusterUUID(), is(expectedManifest.getClusterUUID()));
        assertThat(manifest.getStateUUID(), is(expectedManifest.getStateUUID()));
    }

    public void testGetValidPreviousClusterUUID() throws IOException {
        Map<String, String> clusterUUIDsPointers = Map.of(
            "cluster-uuid1",
            ClusterState.UNKNOWN_UUID,
            "cluster-uuid2",
            "cluster-uuid1",
            "cluster-uuid3",
            "cluster-uuid2"
        );
        mockObjectsForGettingPreviousClusterUUID(clusterUUIDsPointers);

        remoteClusterStateService.start();
        String previousClusterUUID = remoteClusterStateService.getLastKnownUUIDFromRemote("test-cluster");
        assertThat(previousClusterUUID, equalTo("cluster-uuid3"));
    }

    public void testGetValidPreviousClusterUUIDForInvalidChain() throws IOException {
        Map<String, String> clusterUUIDsPointers = Map.of(
            "cluster-uuid2",
            "cluster-uuid1",
            "cluster-uuid3",
            "cluster-uuid2",
            "cluster-uuid5",
            "cluster-uuid4"
        );
        mockObjectsForGettingPreviousClusterUUID(clusterUUIDsPointers);

        remoteClusterStateService.start();
        assertThrows(IllegalStateException.class, () -> remoteClusterStateService.getLastKnownUUIDFromRemote("test-cluster"));
    }

    public void testGetValidPreviousClusterUUIDWithMultipleChains() throws IOException {
        Map<String, String> clusterUUIDsPointers = Map.of(
            "cluster-uuid2",
            "cluster-uuid1",
            "cluster-uuid1",
            ClusterState.UNKNOWN_UUID,
            "cluster-uuid3",
            "cluster-uuid1"
        );
        mockObjectsForGettingPreviousClusterUUID(clusterUUIDsPointers, randomBoolean(), Collections.emptyMap());

        remoteClusterStateService.start();
        String previousClusterUUID = remoteClusterStateService.getLastKnownUUIDFromRemote("test-cluster");
        assertThat(previousClusterUUID, equalTo("cluster-uuid3"));
    }

    public void testGetValidPreviousClusterUUIDWithInvalidMultipleChains() throws IOException {
        Map<String, String> clusterUUIDsPointers = Map.of(
            "cluster-uuid1",
            ClusterState.UNKNOWN_UUID,
            "cluster-uuid2",
            "cluster-uuid1",
            "cluster-uuid3",
            ClusterState.UNKNOWN_UUID
        );
        mockObjectsForGettingPreviousClusterUUID(clusterUUIDsPointers);

        remoteClusterStateService.start();
        assertThrows(IllegalStateException.class, () -> remoteClusterStateService.getLastKnownUUIDFromRemote("test-cluster"));
    }

    public void testGetValidPreviousClusterUUIDWhenLastUUIDUncommitted() throws IOException {
        Map<String, String> clusterUUIDsPointers = Map.of(
            "cluster-uuid1",
            ClusterState.UNKNOWN_UUID,
            "cluster-uuid2",
            "cluster-uuid1",
            "cluster-uuid3",
            "cluster-uuid2"
        );
        Map<String, Boolean> clusterUUIDCommitted = Map.of("cluster-uuid1", true, "cluster-uuid2", true, "cluster-uuid3", false);
        mockObjectsForGettingPreviousClusterUUID(clusterUUIDsPointers, clusterUUIDCommitted);

        remoteClusterStateService.start();
        String previousClusterUUID = remoteClusterStateService.getLastKnownUUIDFromRemote("test-cluster");
        assertThat(previousClusterUUID, equalTo("cluster-uuid2"));
    }

    public void testDeleteStaleClusterUUIDs() throws IOException {
        final ClusterState clusterState = generateClusterStateWithOneIndex().nodes(nodesWithLocalNodeClusterManager()).build();
        ClusterMetadataManifest clusterMetadataManifest = ClusterMetadataManifest.builder()
            .indices(List.of())
            .clusterTerm(1L)
            .stateVersion(1L)
            .stateUUID(randomAlphaOfLength(10))
            .clusterUUID("cluster-uuid1")
            .nodeId("nodeA")
            .opensearchVersion(VersionUtils.randomOpenSearchVersion(random()))
            .previousClusterUUID(ClusterState.UNKNOWN_UUID)
            .committed(true)
            .build();

        BlobPath blobPath = new BlobPath().add("random-path");
        when((blobStoreRepository.basePath())).thenReturn(blobPath);
        BlobContainer uuidContainerContainer = mock(BlobContainer.class);
        BlobContainer manifest2Container = mock(BlobContainer.class);
        BlobContainer manifest3Container = mock(BlobContainer.class);
        when(blobStore.blobContainer(any())).then(invocation -> {
            BlobPath blobPath1 = invocation.getArgument(0);
            if (blobPath1.buildAsString().endsWith("cluster-state/")) {
                return uuidContainerContainer;
            } else if (blobPath1.buildAsString().contains("cluster-state/cluster-uuid2/")) {
                return manifest2Container;
            } else if (blobPath1.buildAsString().contains("cluster-state/cluster-uuid3/")) {
                return manifest3Container;
            } else {
                throw new IllegalArgumentException("Unexpected blob path " + blobPath1);
            }
        });
        Map<String, BlobContainer> blobMetadataMap = Map.of(
            "cluster-uuid1",
            mock(BlobContainer.class),
            "cluster-uuid2",
            mock(BlobContainer.class),
            "cluster-uuid3",
            mock(BlobContainer.class)
        );
        when(uuidContainerContainer.children()).thenReturn(blobMetadataMap);
        when(
            manifest2Container.listBlobsByPrefixInSortedOrder(
                MANIFEST_FILE_PREFIX + DELIMITER,
                Integer.MAX_VALUE,
                BlobContainer.BlobNameSortOrder.LEXICOGRAPHIC
            )
        ).thenReturn(List.of(new PlainBlobMetadata("mainfest2", 1L)));
        when(
            manifest3Container.listBlobsByPrefixInSortedOrder(
                MANIFEST_FILE_PREFIX + DELIMITER,
                Integer.MAX_VALUE,
                BlobContainer.BlobNameSortOrder.LEXICOGRAPHIC
            )
        ).thenReturn(List.of(new PlainBlobMetadata("mainfest3", 1L)));
        remoteClusterStateService.start();
        remoteClusterStateService.deleteStaleClusterUUIDs(clusterState, clusterMetadataManifest);
        try {
            assertBusy(() -> {
                verify(manifest2Container, times(1)).delete();
                verify(manifest3Container, times(1)).delete();
            });
        } catch (Exception e) {
            throw new RuntimeException(e);
        }
    }

    public void testRemoteStateStats() throws IOException {
        final ClusterState clusterState = generateClusterStateWithOneIndex().nodes(nodesWithLocalNodeClusterManager()).build();
        mockBlobStoreObjects();
        remoteClusterStateService.start();
        final ClusterMetadataManifest manifest = remoteClusterStateService.writeFullMetadata(clusterState, "prev-cluster-uuid");

        assertTrue(remoteClusterStateService.getStats() != null);
        assertEquals(1, remoteClusterStateService.getStats().getSuccessCount());
        assertEquals(0, remoteClusterStateService.getStats().getCleanupAttemptFailedCount());
        assertEquals(0, remoteClusterStateService.getStats().getFailedCount());
    }

    public void testRemoteStateCleanupFailureStats() throws IOException {
        BlobContainer blobContainer = mock(BlobContainer.class);
        doThrow(IOException.class).when(blobContainer).delete();
        when(blobStore.blobContainer(any())).thenReturn(blobContainer);
        BlobPath blobPath = new BlobPath().add("random-path");
        when((blobStoreRepository.basePath())).thenReturn(blobPath);
        remoteClusterStateService.start();
        remoteClusterStateService.deleteStaleUUIDsClusterMetadata("cluster1", Arrays.asList("cluster-uuid1"));
        try {
            assertBusy(() -> {
                // wait for stats to get updated
                assertTrue(remoteClusterStateService.getStats() != null);
                assertEquals(0, remoteClusterStateService.getStats().getSuccessCount());
                assertEquals(1, remoteClusterStateService.getStats().getCleanupAttemptFailedCount());
            });
        } catch (Exception e) {
            throw new RuntimeException(e);
        }
    }

    public void testFileNames() {
        final Index index = new Index("test-index", "index-uuid");
        final Settings idxSettings = Settings.builder()
            .put(IndexMetadata.SETTING_VERSION_CREATED, Version.CURRENT)
            .put(IndexMetadata.SETTING_INDEX_UUID, index.getUUID())
            .build();
        final IndexMetadata indexMetadata = new IndexMetadata.Builder(index.getName()).settings(idxSettings)
            .numberOfShards(1)
            .numberOfReplicas(0)
            .build();

        String indexMetadataFileName = RemoteClusterStateService.indexMetadataFileName(indexMetadata);
        String[] splittedIndexMetadataFileName = indexMetadataFileName.split(DELIMITER);
        assertThat(indexMetadataFileName.split(DELIMITER).length, is(4));
        assertThat(splittedIndexMetadataFileName[0], is(METADATA_FILE_PREFIX));
        assertThat(splittedIndexMetadataFileName[1], is(RemoteStoreUtils.invertLong(indexMetadata.getVersion())));
        assertThat(splittedIndexMetadataFileName[3], is(String.valueOf(INDEX_METADATA_CURRENT_CODEC_VERSION)));

        verifyManifestFileNameWithCodec(MANIFEST_CURRENT_CODEC_VERSION);
        verifyManifestFileNameWithCodec(ClusterMetadataManifest.CODEC_V1);
        verifyManifestFileNameWithCodec(ClusterMetadataManifest.CODEC_V0);
    }

    private void verifyManifestFileNameWithCodec(int codecVersion) {
        int term = randomIntBetween(5, 10);
        int version = randomIntBetween(5, 10);
        String manifestFileName = RemoteClusterStateService.getManifestFileName(term, version, true, codecVersion);
        assertThat(manifestFileName.split(DELIMITER).length, is(6));
        String[] splittedName = manifestFileName.split(DELIMITER);
        assertThat(splittedName[0], is(MANIFEST_FILE_PREFIX));
        assertThat(splittedName[1], is(RemoteStoreUtils.invertLong(term)));
        assertThat(splittedName[2], is(RemoteStoreUtils.invertLong(version)));
        assertThat(splittedName[3], is("C"));
        assertThat(splittedName[5], is(String.valueOf(codecVersion)));

        manifestFileName = RemoteClusterStateService.getManifestFileName(term, version, false, codecVersion);
        splittedName = manifestFileName.split(DELIMITER);
        assertThat(splittedName[3], is("P"));
    }

    public void testSingleConcurrentExecutionOfStaleManifestCleanup() throws Exception {
        BlobContainer blobContainer = mock(BlobContainer.class);
        BlobPath blobPath = new BlobPath().add("random-path");
        when((blobStoreRepository.basePath())).thenReturn(blobPath);
        when(blobStore.blobContainer(any())).thenReturn(blobContainer);

        CountDownLatch latch = new CountDownLatch(1);
        AtomicInteger callCount = new AtomicInteger(0);
        doAnswer(invocation -> {
            callCount.incrementAndGet();
            if (latch.await(5000, TimeUnit.SECONDS) == false) {
                throw new Exception("Timed out waiting for delete task queuing to complete");
            }
            return null;
        }).when(blobContainer)
            .listBlobsByPrefixInSortedOrder(
                any(String.class),
                any(int.class),
                any(BlobContainer.BlobNameSortOrder.class),
                any(ActionListener.class)
            );

        remoteClusterStateService.start();
        remoteClusterStateService.deleteStaleClusterMetadata("cluster-name", "cluster-uuid", RETAINED_MANIFESTS);
        remoteClusterStateService.deleteStaleClusterMetadata("cluster-name", "cluster-uuid", RETAINED_MANIFESTS);

        latch.countDown();
        assertBusy(() -> assertEquals(1, callCount.get()));
    }

    public void testIndexMetadataUploadWaitTimeSetting() {
        // verify default value
        assertEquals(
            RemoteClusterStateService.INDEX_METADATA_UPLOAD_TIMEOUT_DEFAULT,
            remoteClusterStateService.getIndexMetadataUploadTimeout()
        );

        // verify update index metadata upload timeout
        int indexMetadataUploadTimeout = randomIntBetween(1, 10);
        Settings newSettings = Settings.builder()
            .put("cluster.remote_store.state.index_metadata.upload_timeout", indexMetadataUploadTimeout + "s")
            .build();
        clusterSettings.applySettings(newSettings);
        assertEquals(indexMetadataUploadTimeout, remoteClusterStateService.getIndexMetadataUploadTimeout().seconds());
    }

    public void testMetadataManifestUploadWaitTimeSetting() {
        // verify default value
        assertEquals(
            RemoteClusterStateService.METADATA_MANIFEST_UPLOAD_TIMEOUT_DEFAULT,
            remoteClusterStateService.getMetadataManifestUploadTimeout()
        );

        // verify update metadata manifest upload timeout
        int metadataManifestUploadTimeout = randomIntBetween(1, 10);
        Settings newSettings = Settings.builder()
            .put("cluster.remote_store.state.metadata_manifest.upload_timeout", metadataManifestUploadTimeout + "s")
            .build();
        clusterSettings.applySettings(newSettings);
        assertEquals(metadataManifestUploadTimeout, remoteClusterStateService.getMetadataManifestUploadTimeout().seconds());
    }

    public void testGlobalMetadataUploadWaitTimeSetting() {
        // verify default value
        assertEquals(
            RemoteClusterStateService.GLOBAL_METADATA_UPLOAD_TIMEOUT_DEFAULT,
            remoteClusterStateService.getGlobalMetadataUploadTimeout()
        );

        // verify update global metadata upload timeout
        int globalMetadataUploadTimeout = randomIntBetween(1, 10);
        Settings newSettings = Settings.builder()
            .put("cluster.remote_store.state.global_metadata.upload_timeout", globalMetadataUploadTimeout + "s")
            .build();
        clusterSettings.applySettings(newSettings);
        assertEquals(globalMetadataUploadTimeout, remoteClusterStateService.getGlobalMetadataUploadTimeout().seconds());
    }

    public void testRemoteRoutingTableNotInitializedWhenDisabled() {
        assertNull(remoteClusterStateService.getRemoteRoutingTableService());
    }

    public void testRemoteRoutingTableInitializedWhenEnabled() {
        Settings newSettings = Settings.builder()
            .put(RemoteRoutingTableService.REMOTE_ROUTING_TABLE_ENABLED_SETTING.getKey(), true)
            .put("node.attr." + REMOTE_STORE_ROUTING_TABLE_REPOSITORY_NAME_ATTRIBUTE_KEY, "routing_repository")
            .put("node.attr." + REMOTE_STORE_CLUSTER_STATE_REPOSITORY_NAME_ATTRIBUTE_KEY, "remote_store_repository")
            .put(RemoteClusterStateService.REMOTE_CLUSTER_STATE_ENABLED_SETTING.getKey(), true)
            .build();
        clusterSettings.applySettings(newSettings);

        Settings nodeSettings = Settings.builder().put(REMOTE_ROUTING_TABLE_EXPERIMENTAL, "true").build();
        FeatureFlags.initializeFeatureFlags(nodeSettings);

        remoteClusterStateService = new RemoteClusterStateService(
            "test-node-id",
            repositoriesServiceSupplier,
            newSettings,
            clusterSettings,
            () -> 0L,
            threadPool,
            List.of(new RemoteIndexPathUploader(threadPool, newSettings, repositoriesServiceSupplier, clusterSettings))
        );
        assertNotNull(remoteClusterStateService.getRemoteRoutingTableService());
    }

    private void mockObjectsForGettingPreviousClusterUUID(Map<String, String> clusterUUIDsPointers) throws IOException {
        mockObjectsForGettingPreviousClusterUUID(clusterUUIDsPointers, false, Collections.emptyMap());
    }

    private void mockObjectsForGettingPreviousClusterUUID(
        Map<String, String> clusterUUIDsPointers,
        Map<String, Boolean> clusterUUIDCommitted
    ) throws IOException {
        mockObjectsForGettingPreviousClusterUUID(clusterUUIDsPointers, false, clusterUUIDCommitted);
    }

    private void mockObjectsForGettingPreviousClusterUUID(
        Map<String, String> clusterUUIDsPointers,
        boolean differGlobalMetadata,
        Map<String, Boolean> clusterUUIDCommitted
    ) throws IOException {
        final BlobPath blobPath = mock(BlobPath.class);
        when((blobStoreRepository.basePath())).thenReturn(blobPath);
        when(blobPath.add(anyString())).thenReturn(blobPath);
        when(blobPath.buildAsString()).thenReturn("/blob/path/");
        BlobContainer blobContainer1 = mock(BlobContainer.class);
        BlobContainer blobContainer2 = mock(BlobContainer.class);
        BlobContainer blobContainer3 = mock(BlobContainer.class);
        BlobContainer uuidBlobContainer = mock(BlobContainer.class);
        when(blobContainer1.path()).thenReturn(blobPath);
        when(blobContainer2.path()).thenReturn(blobPath);
        when(blobContainer3.path()).thenReturn(blobPath);

        mockBlobContainerForClusterUUIDs(uuidBlobContainer, clusterUUIDsPointers.keySet());
        List<UploadedIndexMetadata> uploadedIndexMetadataList1 = List.of(
            new UploadedIndexMetadata("index1", "index-uuid1", "key1"),
            new UploadedIndexMetadata("index2", "index-uuid2", "key2")
        );
        Map<String, UploadedMetadataAttribute> customMetadataMap = new HashMap<>();
        final ClusterMetadataManifest clusterManifest1 = generateClusterMetadataManifest(
            "cluster-uuid1",
            clusterUUIDsPointers.get("cluster-uuid1"),
            randomAlphaOfLength(10),
            uploadedIndexMetadataList1,
            customMetadataMap,
            new UploadedMetadataAttribute(COORDINATION_METADATA, "key3"),
            new UploadedMetadataAttribute(SETTING_METADATA, "key4"),
            new UploadedMetadataAttribute(TEMPLATES_METADATA, "key5"),
            clusterUUIDCommitted.getOrDefault("cluster-uuid1", true)
        );
        Settings indexSettings = Settings.builder().put(IndexMetadata.SETTING_VERSION_CREATED, Version.CURRENT).build();
        IndexMetadata indexMetadata1 = IndexMetadata.builder("index1")
            .settings(indexSettings)
            .numberOfShards(1)
            .numberOfReplicas(1)
            .build();
        IndexMetadata indexMetadata2 = IndexMetadata.builder("index2")
            .settings(indexSettings)
            .numberOfShards(1)
            .numberOfReplicas(1)
            .build();
        Metadata metadata1 = Metadata.builder()
            .persistentSettings(Settings.builder().put(Metadata.SETTING_READ_ONLY_SETTING.getKey(), true).build())
            .build();
        Map<String, IndexMetadata> indexMetadataMap1 = Map.of("index-uuid1", indexMetadata1, "index-uuid2", indexMetadata2);
        mockBlobContainerForGlobalMetadata(blobContainer1, clusterManifest1, metadata1);
        mockBlobContainer(blobContainer1, clusterManifest1, indexMetadataMap1, ClusterMetadataManifest.CODEC_V2);

        List<UploadedIndexMetadata> uploadedIndexMetadataList2 = List.of(
            new UploadedIndexMetadata("index1", "index-uuid1", "key1"),
            new UploadedIndexMetadata("index2", "index-uuid2", "key2")
        );
        final ClusterMetadataManifest clusterManifest2 = generateClusterMetadataManifest(
            "cluster-uuid2",
            clusterUUIDsPointers.get("cluster-uuid2"),
            randomAlphaOfLength(10),
            uploadedIndexMetadataList2,
            customMetadataMap,
            new UploadedMetadataAttribute(COORDINATION_METADATA, "key3"),
            new UploadedMetadataAttribute(SETTING_METADATA, "key4"),
            new UploadedMetadataAttribute(TEMPLATES_METADATA, "key5"),
            clusterUUIDCommitted.getOrDefault("cluster-uuid2", true)
        );
        IndexMetadata indexMetadata3 = IndexMetadata.builder("index1")
            .settings(indexSettings)
            .numberOfShards(1)
            .numberOfReplicas(1)
            .build();
        IndexMetadata indexMetadata4 = IndexMetadata.builder("index2")
            .settings(indexSettings)
            .numberOfShards(1)
            .numberOfReplicas(1)
            .build();
        Metadata metadata2 = Metadata.builder()
            .persistentSettings(Settings.builder().put(Metadata.SETTING_READ_ONLY_SETTING.getKey(), true).build())
            .build();
        Map<String, IndexMetadata> indexMetadataMap2 = Map.of("index-uuid1", indexMetadata3, "index-uuid2", indexMetadata4);
        mockBlobContainerForGlobalMetadata(blobContainer2, clusterManifest2, metadata2);
        mockBlobContainer(blobContainer2, clusterManifest2, indexMetadataMap2, ClusterMetadataManifest.CODEC_V2);

        // differGlobalMetadata controls which one of IndexMetadata or Metadata object would be different
        // when comparing cluster-uuid3 and cluster-uuid1 state.
        // if set true, only Metadata will differ b/w cluster uuid1 and cluster uuid3.
        // If set to false, only IndexMetadata would be different
        // Adding difference in EXACTLY on of these randomly will help us test if our uuid trimming logic compares both
        // IndexMetadata and Metadata when deciding if the remote state b/w two different cluster uuids is same.
        List<UploadedIndexMetadata> uploadedIndexMetadataList3 = differGlobalMetadata
            ? new ArrayList<>(uploadedIndexMetadataList1)
            : List.of(new UploadedIndexMetadata("index1", "index-uuid1", "key1"));
        IndexMetadata indexMetadata5 = IndexMetadata.builder("index1")
            .settings(indexSettings)
            .numberOfShards(1)
            .numberOfReplicas(1)
            .build();
        Map<String, IndexMetadata> indexMetadataMap3 = differGlobalMetadata
            ? new HashMap<>(indexMetadataMap1)
            : Map.of("index-uuid1", indexMetadata5);
        Metadata metadata3 = Metadata.builder()
            .persistentSettings(Settings.builder().put(Metadata.SETTING_READ_ONLY_SETTING.getKey(), !differGlobalMetadata).build())
            .build();
        final ClusterMetadataManifest clusterManifest3 = generateClusterMetadataManifest(
            "cluster-uuid3",
            clusterUUIDsPointers.get("cluster-uuid3"),
            randomAlphaOfLength(10),
            uploadedIndexMetadataList3,
            customMetadataMap,
            new UploadedMetadataAttribute(COORDINATION_METADATA, "key3"),
            new UploadedMetadataAttribute(SETTING_METADATA, "key4"),
            new UploadedMetadataAttribute(TEMPLATES_METADATA, "key5"),
            clusterUUIDCommitted.getOrDefault("cluster-uuid3", true)
        );
        mockBlobContainerForGlobalMetadata(blobContainer3, clusterManifest3, metadata3);
        mockBlobContainer(blobContainer3, clusterManifest3, indexMetadataMap3, ClusterMetadataManifest.CODEC_V2);

        ArrayList<BlobContainer> mockBlobContainerOrderedList = new ArrayList<>(
            List.of(blobContainer1, blobContainer1, blobContainer3, blobContainer3, blobContainer2, blobContainer2)
        );

        if (differGlobalMetadata) {
            mockBlobContainerOrderedList.addAll(
                List.of(blobContainer3, blobContainer1, blobContainer3, blobContainer1, blobContainer1, blobContainer3)
            );
        }
        mockBlobContainerOrderedList.addAll(
            List.of(blobContainer2, blobContainer1, blobContainer2, blobContainer1, blobContainer1, blobContainer2)
        );
        BlobContainer[] mockBlobContainerOrderedArray = new BlobContainer[mockBlobContainerOrderedList.size()];
        mockBlobContainerOrderedList.toArray(mockBlobContainerOrderedArray);
        when(blobStore.blobContainer(ArgumentMatchers.any())).thenReturn(uuidBlobContainer, mockBlobContainerOrderedArray);
        when(blobStoreRepository.getCompressor()).thenReturn(new DeflateCompressor());
    }

    private ClusterMetadataManifest generateV1ClusterMetadataManifest(
        String clusterUUID,
        String previousClusterUUID,
        String stateUUID,
        List<UploadedIndexMetadata> uploadedIndexMetadata,
        String globalMetadataFileName,
        Boolean isUUIDCommitted
    ) {
        return ClusterMetadataManifest.builder()
            .indices(uploadedIndexMetadata)
            .clusterTerm(1L)
            .stateVersion(1L)
            .stateUUID(stateUUID)
            .clusterUUID(clusterUUID)
            .nodeId("nodeA")
            .opensearchVersion(VersionUtils.randomOpenSearchVersion(random()))
            .previousClusterUUID(previousClusterUUID)
            .committed(true)
            .clusterUUIDCommitted(isUUIDCommitted)
            .globalMetadataFileName(globalMetadataFileName)
            .codecVersion(ClusterMetadataManifest.CODEC_V1)
            .build();
    }

    private ClusterMetadataManifest generateClusterMetadataManifest(
        String clusterUUID,
        String previousClusterUUID,
        String stateUUID,
        List<UploadedIndexMetadata> uploadedIndexMetadata,
        Map<String, UploadedMetadataAttribute> customMetadataMap,
        UploadedMetadataAttribute coordinationMetadata,
        UploadedMetadataAttribute settingsMetadata,
        UploadedMetadataAttribute templatesMetadata,
        Boolean isUUIDCommitted
    ) {
        return ClusterMetadataManifest.builder()
            .indices(uploadedIndexMetadata)
            .clusterTerm(1L)
            .stateVersion(1L)
            .stateUUID(stateUUID)
            .clusterUUID(clusterUUID)
            .nodeId("nodeA")
            .opensearchVersion(VersionUtils.randomOpenSearchVersion(random()))
            .previousClusterUUID(previousClusterUUID)
            .committed(true)
            .clusterUUIDCommitted(isUUIDCommitted)
            .coordinationMetadata(coordinationMetadata)
            .settingMetadata(settingsMetadata)
            .templatesMetadata(templatesMetadata)
            .customMetadataMap(customMetadataMap)
            .codecVersion(MANIFEST_CURRENT_CODEC_VERSION)
            .build();
    }

    private BlobContainer mockBlobStoreObjects() {
        return mockBlobStoreObjects(BlobContainer.class);
    }

    private BlobContainer mockBlobStoreObjects(Class<? extends BlobContainer> blobContainerClazz) {
        final BlobPath blobPath = mock(BlobPath.class);
        when((blobStoreRepository.basePath())).thenReturn(blobPath);
        when(blobPath.add(anyString())).thenReturn(blobPath);
        when(blobPath.buildAsString()).thenReturn("/blob/path/");
        final BlobContainer blobContainer = mock(blobContainerClazz);
        when(blobContainer.path()).thenReturn(blobPath);
        when(blobStore.blobContainer(any())).thenReturn(blobContainer);
        when(blobStoreRepository.getCompressor()).thenReturn(new DeflateCompressor());
        return blobContainer;
    }

    private void mockBlobContainerForClusterUUIDs(BlobContainer blobContainer, Set<String> clusterUUIDs) throws IOException {
        Map<String, BlobContainer> blobContainerMap = new HashMap<>();
        for (String clusterUUID : clusterUUIDs) {
            blobContainerMap.put(clusterUUID, mockBlobStoreObjects());
        }
        when(blobContainer.children()).thenReturn(blobContainerMap);
    }

    private void mockBlobContainer(
        BlobContainer blobContainer,
        ClusterMetadataManifest clusterMetadataManifest,
        Map<String, IndexMetadata> indexMetadataMap
    ) throws IOException {
        mockBlobContainer(blobContainer, clusterMetadataManifest, indexMetadataMap, ClusterMetadataManifest.CODEC_V0);
    }

    private void mockBlobContainer(
        BlobContainer blobContainer,
        ClusterMetadataManifest clusterMetadataManifest,
        Map<String, IndexMetadata> indexMetadataMap,
        int codecVersion
    ) throws IOException {
        String manifestFileName = codecVersion >= ClusterMetadataManifest.CODEC_V1
            ? "manifest__manifestFileName__abcd__abcd__abcd__" + codecVersion
            : "manifestFileName";
        BlobMetadata blobMetadata = new PlainBlobMetadata(manifestFileName, 1);
        when(blobContainer.listBlobsByPrefixInSortedOrder("manifest" + DELIMITER, 1, BlobContainer.BlobNameSortOrder.LEXICOGRAPHIC))
            .thenReturn(Arrays.asList(blobMetadata));

        BytesReference bytes = RemoteClusterStateService.CLUSTER_METADATA_MANIFEST_FORMAT.serialize(
            clusterMetadataManifest,
            manifestFileName,
            blobStoreRepository.getCompressor(),
            FORMAT_PARAMS
        );
        when(blobContainer.readBlob(manifestFileName)).thenReturn(new ByteArrayInputStream(bytes.streamInput().readAllBytes()));

        clusterMetadataManifest.getIndices().forEach(uploadedIndexMetadata -> {
            try {
                IndexMetadata indexMetadata = indexMetadataMap.get(uploadedIndexMetadata.getIndexUUID());
                if (indexMetadata == null) {
                    return;
                }
                String fileName = uploadedIndexMetadata.getUploadedFilename();
                when(blobContainer.readBlob(fileName + ".dat")).thenAnswer((invocationOnMock) -> {
                    BytesReference bytesIndexMetadata = RemoteClusterStateService.INDEX_METADATA_FORMAT.serialize(
                        indexMetadata,
                        fileName,
                        blobStoreRepository.getCompressor(),
                        FORMAT_PARAMS
                    );
                    return new ByteArrayInputStream(bytesIndexMetadata.streamInput().readAllBytes());
                });
            } catch (IOException e) {
                throw new RuntimeException(e);
            }
        });
    }

    private void mockBlobContainerForGlobalMetadata(
        BlobContainer blobContainer,
        ClusterMetadataManifest clusterMetadataManifest,
        Metadata metadata
    ) throws IOException {
<<<<<<< HEAD
        int codecVersion = clusterMetadataManifest.getCodecVersion();
        String mockManifestFileName = "manifest__1__2__C__456__" + codecVersion;
=======
        String mockManifestFileName = "manifest__1__2__C__456__2";
>>>>>>> 4c978692
        BlobMetadata blobMetadata = new PlainBlobMetadata(mockManifestFileName, 1);
        when(
            blobContainer.listBlobsByPrefixInSortedOrder(
                "manifest" + RemoteClusterStateService.DELIMITER,
                1,
                BlobContainer.BlobNameSortOrder.LEXICOGRAPHIC
            )
        ).thenReturn(Arrays.asList(blobMetadata));

        BytesReference bytes = RemoteClusterStateService.CLUSTER_METADATA_MANIFEST_FORMAT.serialize(
            clusterMetadataManifest,
            mockManifestFileName,
            blobStoreRepository.getCompressor(),
            FORMAT_PARAMS
        );
        when(blobContainer.readBlob(mockManifestFileName)).thenReturn(new ByteArrayInputStream(bytes.streamInput().readAllBytes()));
        if (codecVersion >= ClusterMetadataManifest.CODEC_V2) {
            String coordinationFileName = getFileNameFromPath(clusterMetadataManifest.getCoordinationMetadata().getUploadedFilename());
            when(blobContainer.readBlob(RemoteClusterStateService.COORDINATION_METADATA_FORMAT.blobName(coordinationFileName))).thenAnswer(
                (invocationOnMock) -> {
                    BytesReference bytesReference = RemoteClusterStateService.COORDINATION_METADATA_FORMAT.serialize(
                        metadata.coordinationMetadata(),
                        coordinationFileName,
                        blobStoreRepository.getCompressor(),
                        FORMAT_PARAMS
                    );
                    return new ByteArrayInputStream(bytesReference.streamInput().readAllBytes());
                }
            );

            String settingsFileName = getFileNameFromPath(clusterMetadataManifest.getSettingsMetadata().getUploadedFilename());
            when(blobContainer.readBlob(RemoteClusterStateService.SETTINGS_METADATA_FORMAT.blobName(settingsFileName))).thenAnswer(
                (invocationOnMock) -> {
                    BytesReference bytesReference = RemoteClusterStateService.SETTINGS_METADATA_FORMAT.serialize(
                        metadata.persistentSettings(),
                        settingsFileName,
                        blobStoreRepository.getCompressor(),
                        FORMAT_PARAMS
                    );
                    return new ByteArrayInputStream(bytesReference.streamInput().readAllBytes());
                }
            );

            String templatesFileName = getFileNameFromPath(clusterMetadataManifest.getTemplatesMetadata().getUploadedFilename());
            when(blobContainer.readBlob(RemoteClusterStateService.TEMPLATES_METADATA_FORMAT.blobName(templatesFileName))).thenAnswer(
                (invocationOnMock) -> {
                    BytesReference bytesReference = RemoteClusterStateService.TEMPLATES_METADATA_FORMAT.serialize(
                        metadata.templatesMetadata(),
                        templatesFileName,
                        blobStoreRepository.getCompressor(),
                        FORMAT_PARAMS
                    );
                    return new ByteArrayInputStream(bytesReference.streamInput().readAllBytes());
                }
            );

            Map<String, String> customFileMap = clusterMetadataManifest.getCustomMetadataMap()
                .entrySet()
                .stream()
                .collect(Collectors.toMap(Map.Entry::getKey, entry -> getFileNameFromPath(entry.getValue().getUploadedFilename())));

            for (Map.Entry<String, String> entry : customFileMap.entrySet()) {
                String custom = entry.getKey();
                String fileName = entry.getValue();
                when(blobContainer.readBlob(RemoteClusterStateService.CUSTOM_METADATA_FORMAT.blobName(fileName))).thenAnswer(
                    (invocation) -> {
                        BytesReference bytesReference = RemoteClusterStateService.CUSTOM_METADATA_FORMAT.serialize(
                            metadata.custom(custom),
                            fileName,
                            blobStoreRepository.getCompressor(),
                            FORMAT_PARAMS
                        );
                        return new ByteArrayInputStream(bytesReference.streamInput().readAllBytes());
                    }
                );
            }
        } else if (codecVersion == ClusterMetadataManifest.CODEC_V1) {
            String[] splitPath = clusterMetadataManifest.getGlobalMetadataFileName().split("/");
            when(blobContainer.readBlob(RemoteClusterStateService.GLOBAL_METADATA_FORMAT.blobName(splitPath[splitPath.length - 1])))
                .thenAnswer((invocationOnMock) -> {
                    BytesReference bytesGlobalMetadata = RemoteClusterStateService.GLOBAL_METADATA_FORMAT.serialize(
                        metadata,
                        "global-metadata-file",
                        blobStoreRepository.getCompressor(),
                        FORMAT_PARAMS
                    );
                    return new ByteArrayInputStream(bytesGlobalMetadata.streamInput().readAllBytes());
                });
        }
    }

    private String getFileNameFromPath(String filePath) {
        String[] splitPath = filePath.split("/");
        return splitPath[splitPath.length - 1];
    }

    private static ClusterState.Builder generateClusterStateWithGlobalMetadata() {
        final Settings clusterSettings = Settings.builder().put("cluster.blocks.read_only", true).build();
        final CoordinationMetadata coordinationMetadata = CoordinationMetadata.builder().term(1L).build();

        return ClusterState.builder(ClusterName.DEFAULT)
            .version(1L)
            .stateUUID("state-uuid")
            .metadata(
                Metadata.builder()
                    .persistentSettings(clusterSettings)
                    .clusterUUID("cluster-uuid")
                    .coordinationMetadata(coordinationMetadata)
                    .build()
            );
    }

    private static ClusterState.Builder generateClusterStateWithOneIndex() {
        final Index index = new Index("test-index", "index-uuid");
        final Settings idxSettings = Settings.builder()
            .put(IndexMetadata.SETTING_VERSION_CREATED, Version.CURRENT)
            .put(IndexMetadata.SETTING_INDEX_UUID, index.getUUID())
            .build();
        final IndexMetadata indexMetadata = new IndexMetadata.Builder(index.getName()).settings(idxSettings)
            .numberOfShards(1)
            .numberOfReplicas(0)
            .build();
        final CoordinationMetadata coordinationMetadata = CoordinationMetadata.builder().term(1L).build();
        final Settings settings = Settings.builder().put("mock-settings", true).build();
        final TemplatesMetadata templatesMetadata = TemplatesMetadata.EMPTY_METADATA;
        final CustomMetadata1 customMetadata1 = new CustomMetadata1("custom-metadata-1");
        return ClusterState.builder(ClusterName.DEFAULT)
            .version(1L)
            .stateUUID("state-uuid")
            .metadata(
                Metadata.builder()
                    .version(randomNonNegativeLong())
                    .put(indexMetadata, true)
                    .clusterUUID("cluster-uuid")
                    .coordinationMetadata(coordinationMetadata)
                    .persistentSettings(settings)
                    .templates(templatesMetadata)
                    .putCustom(customMetadata1.getWriteableName(), customMetadata1)
                    .build()
            );
    }

    private static DiscoveryNodes nodesWithLocalNodeClusterManager() {
        return DiscoveryNodes.builder().clusterManagerNodeId("cluster-manager-id").localNodeId("cluster-manager-id").build();
    }

    private static class CustomMetadata1 extends TestCustomMetadata {
        public static final String TYPE = "custom_md_1";

        CustomMetadata1(String data) {
            super(data);
        }

        @Override
        public String getWriteableName() {
            return TYPE;
        }

        @Override
        public Version getMinimalSupportedVersion() {
            return Version.CURRENT;
        }

        @Override
        public EnumSet<Metadata.XContentContext> context() {
            return EnumSet.of(Metadata.XContentContext.GATEWAY);
        }
    }

}<|MERGE_RESOLUTION|>--- conflicted
+++ resolved
@@ -477,15 +477,11 @@
      * In final manifest codec version should be 2 and have metadata files updated,
      * even if it was not changed in this cluster state update
      */
-<<<<<<< HEAD
     public void testMigrationFromCodecV1ManifestToCodecV2Manifest() throws IOException {
         verifyCodecMigrationManifest(ClusterMetadataManifest.CODEC_V1);
     }
 
     private void verifyCodecMigrationManifest(int previousCodec) throws IOException {
-=======
-    public void testMigrationFromCodecV0ManifestToCodecV2Manifest() throws IOException {
->>>>>>> 4c978692
         mockBlobStoreObjects();
         final CoordinationMetadata coordinationMetadata = CoordinationMetadata.builder().term(1L).build();
         final ClusterState previousClusterState = ClusterState.builder(ClusterName.DEFAULT)
@@ -520,7 +516,6 @@
         // global metadata is updated
         assertThat(manifestAfterUpdate.hasMetadataAttributesFiles(), is(true));
         // Manifest file with codec version with 1 is updated.
-<<<<<<< HEAD
         assertThat(manifestAfterUpdate.getCodecVersion(), is(MANIFEST_CURRENT_CODEC_VERSION));
     }
 
@@ -538,9 +533,6 @@
             .build();
 
         verifyWriteIncrementalGlobalMetadataFromOlderCodecSuccess(previousManifest);
-=======
-        assertThat(manifestAfterUpdate.getCodecVersion(), is(ClusterMetadataManifest.CODEC_V2));
->>>>>>> 4c978692
     }
 
     private void verifyWriteIncrementalGlobalMetadataFromOlderCodecSuccess(ClusterMetadataManifest previousManifest) throws IOException {
@@ -1819,12 +1811,8 @@
         ClusterMetadataManifest clusterMetadataManifest,
         Metadata metadata
     ) throws IOException {
-<<<<<<< HEAD
         int codecVersion = clusterMetadataManifest.getCodecVersion();
         String mockManifestFileName = "manifest__1__2__C__456__" + codecVersion;
-=======
-        String mockManifestFileName = "manifest__1__2__C__456__2";
->>>>>>> 4c978692
         BlobMetadata blobMetadata = new PlainBlobMetadata(mockManifestFileName, 1);
         when(
             blobContainer.listBlobsByPrefixInSortedOrder(
