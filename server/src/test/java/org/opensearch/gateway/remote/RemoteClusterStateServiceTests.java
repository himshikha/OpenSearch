/*
 * SPDX-License-Identifier: Apache-2.0
 *
 * The OpenSearch Contributors require contributions made to
 * this file be licensed under the Apache-2.0 license or a
 * compatible open source license.
 */

package org.opensearch.gateway.remote;

import org.opensearch.Version;
import org.opensearch.cluster.ClusterModule;
import org.opensearch.cluster.ClusterName;
import org.opensearch.cluster.ClusterState;
import org.opensearch.cluster.coordination.CoordinationMetadata;
import org.opensearch.cluster.metadata.IndexGraveyard;
import org.opensearch.cluster.metadata.IndexMetadata;
import org.opensearch.cluster.metadata.IndexTemplateMetadata;
import org.opensearch.cluster.metadata.Metadata;
import org.opensearch.cluster.metadata.TemplatesMetadata;
import org.opensearch.cluster.node.DiscoveryNodes;
import org.opensearch.cluster.routing.remote.RemoteRoutingTableService;
import org.opensearch.common.blobstore.AsyncMultiStreamBlobContainer;
import org.opensearch.common.blobstore.BlobContainer;
import org.opensearch.common.blobstore.BlobMetadata;
import org.opensearch.common.blobstore.BlobPath;
import org.opensearch.common.blobstore.BlobStore;
import org.opensearch.common.blobstore.stream.write.WriteContext;
import org.opensearch.common.blobstore.stream.write.WritePriority;
import org.opensearch.common.blobstore.support.PlainBlobMetadata;
import org.opensearch.common.blobstore.transfer.RemoteTransferContainer;
import org.opensearch.common.compress.DeflateCompressor;
import org.opensearch.common.lucene.store.ByteArrayIndexInput;
import org.opensearch.common.network.NetworkModule;
import org.opensearch.common.settings.ClusterSettings;
import org.opensearch.common.settings.Settings;
import org.opensearch.common.util.FeatureFlags;
import org.opensearch.core.ParseField;
import org.opensearch.core.action.ActionListener;
import org.opensearch.core.common.bytes.BytesArray;
import org.opensearch.core.common.bytes.BytesReference;
import org.opensearch.core.index.Index;
import org.opensearch.core.xcontent.NamedXContentRegistry;
import org.opensearch.gateway.remote.ClusterMetadataManifest.UploadedIndexMetadata;
import org.opensearch.gateway.remote.ClusterMetadataManifest.UploadedMetadataAttribute;
import org.opensearch.index.remote.RemoteIndexPathUploader;
import org.opensearch.index.remote.RemoteStoreUtils;
import org.opensearch.indices.IndicesModule;
import org.opensearch.repositories.FilterRepository;
import org.opensearch.repositories.RepositoriesService;
import org.opensearch.repositories.RepositoryMissingException;
import org.opensearch.repositories.blobstore.BlobStoreRepository;
import org.opensearch.repositories.fs.FsRepository;
import org.opensearch.test.OpenSearchTestCase;
import org.opensearch.test.TestCustomMetadata;
import org.opensearch.test.VersionUtils;
import org.opensearch.threadpool.TestThreadPool;
import org.opensearch.threadpool.ThreadPool;
import org.junit.After;
import org.junit.Assert;
import org.junit.Before;

import java.io.ByteArrayInputStream;
import java.io.FileNotFoundException;
import java.io.IOException;
import java.util.ArrayList;
import java.util.Arrays;
import java.util.Collections;
import java.util.EnumSet;
import java.util.HashMap;
import java.util.List;
import java.util.Locale;
import java.util.Map;
import java.util.Optional;
import java.util.Set;
import java.util.concurrent.ConcurrentHashMap;
import java.util.concurrent.CountDownLatch;
import java.util.concurrent.TimeUnit;
import java.util.concurrent.atomic.AtomicInteger;
import java.util.function.BiConsumer;
import java.util.function.Function;
import java.util.function.Supplier;
import java.util.stream.Collectors;
import java.util.stream.IntStream;
import java.util.stream.Stream;

import org.mockito.ArgumentCaptor;
import org.mockito.ArgumentMatchers;

import static java.util.stream.Collectors.toList;
<<<<<<< HEAD
import static org.opensearch.common.util.FeatureFlags.REMOTE_ROUTING_TABLE_EXPERIMENTAL;
=======
import static org.opensearch.gateway.remote.RemoteClusterStateService.COORDINATION_METADATA;
>>>>>>> b20537a5
import static org.opensearch.gateway.remote.RemoteClusterStateService.DELIMITER;
import static org.opensearch.gateway.remote.RemoteClusterStateService.FORMAT_PARAMS;
import static org.opensearch.gateway.remote.RemoteClusterStateService.INDEX_METADATA_CURRENT_CODEC_VERSION;
import static org.opensearch.gateway.remote.RemoteClusterStateService.MANIFEST_CURRENT_CODEC_VERSION;
import static org.opensearch.gateway.remote.RemoteClusterStateService.MANIFEST_FILE_PREFIX;
import static org.opensearch.gateway.remote.RemoteClusterStateService.METADATA_FILE_PREFIX;
import static org.opensearch.gateway.remote.RemoteClusterStateService.RETAINED_MANIFESTS;
<<<<<<< HEAD
=======
import static org.opensearch.gateway.remote.RemoteClusterStateService.SETTING_METADATA;
import static org.opensearch.gateway.remote.RemoteClusterStateService.TEMPLATES_METADATA;
import static org.opensearch.node.remotestore.RemoteStoreNodeAttribute.REMOTE_STORE_CLUSTER_STATE_REPOSITORY_NAME_ATTRIBUTE_KEY;
import static org.opensearch.node.remotestore.RemoteStoreNodeAttribute.REMOTE_STORE_REPOSITORY_SETTINGS_ATTRIBUTE_KEY_PREFIX;
import static org.opensearch.node.remotestore.RemoteStoreNodeAttribute.REMOTE_STORE_REPOSITORY_TYPE_ATTRIBUTE_KEY_FORMAT;
>>>>>>> b20537a5
import static org.hamcrest.Matchers.equalTo;
import static org.hamcrest.Matchers.is;
import static org.hamcrest.Matchers.not;
import static org.hamcrest.Matchers.notNullValue;
import static org.hamcrest.Matchers.nullValue;
import static org.mockito.ArgumentMatchers.any;
import static org.mockito.ArgumentMatchers.anyString;
import static org.mockito.Mockito.doAnswer;
import static org.mockito.Mockito.doThrow;
import static org.mockito.Mockito.mock;
import static org.mockito.Mockito.times;
import static org.mockito.Mockito.verify;
import static org.mockito.Mockito.when;
import static org.opensearch.node.remotestore.RemoteStoreNodeAttribute.*;

public class RemoteClusterStateServiceTests extends OpenSearchTestCase {

    private RemoteClusterStateService remoteClusterStateService;
    private ClusterSettings clusterSettings;
    private Supplier<RepositoriesService> repositoriesServiceSupplier;
    private RepositoriesService repositoriesService;
    private BlobStoreRepository blobStoreRepository;
    private BlobStore blobStore;
    private final ThreadPool threadPool = new TestThreadPool(getClass().getName());

    @Before
    public void setup() {
        repositoriesServiceSupplier = mock(Supplier.class);
        repositoriesService = mock(RepositoriesService.class);
        when(repositoriesServiceSupplier.get()).thenReturn(repositoriesService);

        String stateRepoTypeAttributeKey = String.format(
            Locale.getDefault(),
            "node.attr." + REMOTE_STORE_REPOSITORY_TYPE_ATTRIBUTE_KEY_FORMAT,
            "remote_store_repository"
        );
        String stateRepoSettingsAttributeKeyPrefix = String.format(
            Locale.getDefault(),
            "node.attr." + REMOTE_STORE_REPOSITORY_SETTINGS_ATTRIBUTE_KEY_PREFIX,
            "remote_store_repository"
        );

        Settings settings = Settings.builder()
            .put("node.attr." + REMOTE_STORE_CLUSTER_STATE_REPOSITORY_NAME_ATTRIBUTE_KEY, "remote_store_repository")
            .put(stateRepoTypeAttributeKey, FsRepository.TYPE)
            .put(stateRepoSettingsAttributeKeyPrefix + "location", "randomRepoPath")
            .put(RemoteClusterStateService.REMOTE_CLUSTER_STATE_ENABLED_SETTING.getKey(), true)
            .build();

        clusterSettings = new ClusterSettings(settings, ClusterSettings.BUILT_IN_CLUSTER_SETTINGS);
        NamedXContentRegistry xContentRegistry = new NamedXContentRegistry(
            Stream.of(
                NetworkModule.getNamedXContents().stream(),
                IndicesModule.getNamedXContents().stream(),
                ClusterModule.getNamedXWriteables().stream()
            ).flatMap(Function.identity()).collect(toList())
        );

        blobStoreRepository = mock(BlobStoreRepository.class);
        blobStore = mock(BlobStore.class);
        when(blobStoreRepository.blobStore()).thenReturn(blobStore);
        when(repositoriesService.repository("remote_store_repository")).thenReturn(blobStoreRepository);
        when(blobStoreRepository.getNamedXContentRegistry()).thenReturn(xContentRegistry);
        remoteClusterStateService = new RemoteClusterStateService(
            "test-node-id",
            repositoriesServiceSupplier,
            settings,
            clusterSettings,
            () -> 0L,
            threadPool,
            List.of(new RemoteIndexPathUploader(threadPool, settings, repositoriesServiceSupplier, clusterSettings))
        );
    }

    @After
    public void teardown() throws Exception {
        super.tearDown();
        remoteClusterStateService.close();
        threadPool.shutdown();
    }

    public void testFailWriteFullMetadataNonClusterManagerNode() throws IOException {
        final ClusterState clusterState = generateClusterStateWithOneIndex().build();
        final ClusterMetadataManifest manifest = remoteClusterStateService.writeFullMetadata(clusterState, randomAlphaOfLength(10));
        Assert.assertThat(manifest, nullValue());
    }

    public void testFailInitializationWhenRemoteStateDisabled() {
        final Settings settings = Settings.builder().build();
        ClusterSettings clusterSettings = new ClusterSettings(settings, ClusterSettings.BUILT_IN_CLUSTER_SETTINGS);
        assertThrows(
            AssertionError.class,
            () -> new RemoteClusterStateService(
                "test-node-id",
                repositoriesServiceSupplier,
                settings,
                clusterSettings,
                () -> 0L,
                threadPool,
                List.of(new RemoteIndexPathUploader(threadPool, settings, repositoriesServiceSupplier, clusterSettings))
            )
        );
    }

    public void testFailInitializeWhenRepositoryNotSet() {
        doThrow(new RepositoryMissingException("repository missing")).when(repositoriesService).repository("remote_store_repository");
        assertThrows(RepositoryMissingException.class, () -> remoteClusterStateService.start());
    }

    public void testFailWriteFullMetadataWhenNotBlobRepository() {
        final FilterRepository filterRepository = mock(FilterRepository.class);
        when(repositoriesService.repository("remote_store_repository")).thenReturn(filterRepository);
        assertThrows(AssertionError.class, () -> remoteClusterStateService.start());
    }

    public void testWriteFullMetadataSuccess() throws IOException {
        final ClusterState clusterState = generateClusterStateWithOneIndex().nodes(nodesWithLocalNodeClusterManager()).build();
        mockBlobStoreObjects();
        remoteClusterStateService.start();
        final ClusterMetadataManifest manifest = remoteClusterStateService.writeFullMetadata(clusterState, "prev-cluster-uuid");
        final UploadedIndexMetadata uploadedIndexMetadata = new UploadedIndexMetadata("test-index", "index-uuid", "metadata-filename");
        List<UploadedIndexMetadata> indices = List.of(uploadedIndexMetadata);

        final ClusterMetadataManifest expectedManifest = ClusterMetadataManifest.builder()
            .indices(indices)
            .clusterTerm(1L)
            .stateVersion(1L)
            .stateUUID("state-uuid")
            .clusterUUID("cluster-uuid")
            .previousClusterUUID("prev-cluster-uuid")
            .build();

        assertThat(manifest.getIndices().size(), is(1));
        assertThat(manifest.getIndices().get(0).getIndexName(), is(uploadedIndexMetadata.getIndexName()));
        assertThat(manifest.getIndices().get(0).getIndexUUID(), is(uploadedIndexMetadata.getIndexUUID()));
        assertThat(manifest.getIndices().get(0).getUploadedFilename(), notNullValue());
        assertThat(manifest.getClusterTerm(), is(expectedManifest.getClusterTerm()));
        assertThat(manifest.getStateVersion(), is(expectedManifest.getStateVersion()));
        assertThat(manifest.getClusterUUID(), is(expectedManifest.getClusterUUID()));
        assertThat(manifest.getStateUUID(), is(expectedManifest.getStateUUID()));
        assertThat(manifest.getPreviousClusterUUID(), is(expectedManifest.getPreviousClusterUUID()));
        assertThat(manifest.getGlobalMetadataFileName(), nullValue());
        assertThat(manifest.getCoordinationMetadata(), notNullValue());
        assertThat(manifest.getSettingsMetadata(), notNullValue());
        assertThat(manifest.getTemplatesMetadata(), notNullValue());
        assertFalse(manifest.getCustomMetadataMap().isEmpty());
    }

    public void testWriteFullMetadataInParallelSuccess() throws IOException {
        final ClusterState clusterState = generateClusterStateWithOneIndex().nodes(nodesWithLocalNodeClusterManager()).build();
        AsyncMultiStreamBlobContainer container = (AsyncMultiStreamBlobContainer) mockBlobStoreObjects(AsyncMultiStreamBlobContainer.class);

        ArgumentCaptor<ActionListener<Void>> actionListenerArgumentCaptor = ArgumentCaptor.forClass(ActionListener.class);
        ArgumentCaptor<WriteContext> writeContextArgumentCaptor = ArgumentCaptor.forClass(WriteContext.class);
        ConcurrentHashMap<String, WriteContext> capturedWriteContext = new ConcurrentHashMap<>();
        doAnswer((i) -> {
            actionListenerArgumentCaptor.getValue().onResponse(null);
            WriteContext writeContext = writeContextArgumentCaptor.getValue();
            capturedWriteContext.put(writeContext.getFileName().split(DELIMITER)[0], writeContextArgumentCaptor.getValue());
            return null;
        }).when(container).asyncBlobUpload(writeContextArgumentCaptor.capture(), actionListenerArgumentCaptor.capture());

        remoteClusterStateService.start();
        final ClusterMetadataManifest manifest = remoteClusterStateService.writeFullMetadata(clusterState, "prev-cluster-uuid");

        final UploadedIndexMetadata uploadedIndexMetadata = new UploadedIndexMetadata("test-index", "index-uuid", "metadata-filename");
        List<UploadedIndexMetadata> indices = List.of(uploadedIndexMetadata);

        final ClusterMetadataManifest expectedManifest = ClusterMetadataManifest.builder()
            .indices(indices)
            .clusterTerm(1L)
            .stateVersion(1L)
            .stateUUID("state-uuid")
            .clusterUUID("cluster-uuid")
            .previousClusterUUID("prev-cluster-uuid")
            .build();

        assertThat(manifest.getIndices().size(), is(1));
        assertThat(manifest.getIndices().get(0).getIndexName(), is(uploadedIndexMetadata.getIndexName()));
        assertThat(manifest.getIndices().get(0).getIndexUUID(), is(uploadedIndexMetadata.getIndexUUID()));
        assertThat(manifest.getIndices().get(0).getUploadedFilename(), notNullValue());
        assertThat(manifest.getGlobalMetadataFileName(), nullValue());
        assertThat(manifest.getCoordinationMetadata(), notNullValue());
        assertThat(manifest.getSettingsMetadata(), notNullValue());
        assertThat(manifest.getTemplatesMetadata(), notNullValue());
        assertThat(manifest.getCustomMetadataMap().size(), not(0));
        assertThat(manifest.getClusterTerm(), is(expectedManifest.getClusterTerm()));
        assertThat(manifest.getStateVersion(), is(expectedManifest.getStateVersion()));
        assertThat(manifest.getClusterUUID(), is(expectedManifest.getClusterUUID()));
        assertThat(manifest.getStateUUID(), is(expectedManifest.getStateUUID()));
        assertThat(manifest.getPreviousClusterUUID(), is(expectedManifest.getPreviousClusterUUID()));

        assertEquals(7, actionListenerArgumentCaptor.getAllValues().size());
        assertEquals(7, writeContextArgumentCaptor.getAllValues().size());

        byte[] writtenBytes = capturedWriteContext.get("metadata")
            .getStreamProvider(Integer.MAX_VALUE)
            .provideStream(0)
            .getInputStream()
            .readAllBytes();
        IndexMetadata writtenIndexMetadata = RemoteClusterStateService.INDEX_METADATA_FORMAT.deserialize(
            capturedWriteContext.get("metadata").getFileName(),
            blobStoreRepository.getNamedXContentRegistry(),
            new BytesArray(writtenBytes)
        );

        assertEquals(capturedWriteContext.get("metadata").getWritePriority(), WritePriority.URGENT);
        assertEquals(writtenIndexMetadata.getNumberOfShards(), 1);
        assertEquals(writtenIndexMetadata.getNumberOfReplicas(), 0);
        assertEquals(writtenIndexMetadata.getIndex().getName(), "test-index");
        assertEquals(writtenIndexMetadata.getIndex().getUUID(), "index-uuid");
        long expectedChecksum = RemoteTransferContainer.checksumOfChecksum(new ByteArrayIndexInput("metadata-filename", writtenBytes), 8);
        if (capturedWriteContext.get("metadata").doRemoteDataIntegrityCheck()) {
            assertEquals(capturedWriteContext.get("metadata").getExpectedChecksum().longValue(), expectedChecksum);
        } else {
            assertEquals(capturedWriteContext.get("metadata").getExpectedChecksum(), null);
        }

    }

    public void testWriteFullMetadataFailureForGlobalMetadata() throws IOException {
        final ClusterState clusterState = generateClusterStateWithOneIndex().nodes(nodesWithLocalNodeClusterManager()).build();
        AsyncMultiStreamBlobContainer container = (AsyncMultiStreamBlobContainer) mockBlobStoreObjects(AsyncMultiStreamBlobContainer.class);

        ArgumentCaptor<ActionListener<Void>> actionListenerArgumentCaptor = ArgumentCaptor.forClass(ActionListener.class);

        doAnswer((i) -> {
            // For async write action listener will be called from different thread, replicating same behaviour here.
            new Thread(new Runnable() {
                @Override
                public void run() {
                    actionListenerArgumentCaptor.getValue().onFailure(new RuntimeException("Cannot upload to remote"));
                }
            }).start();
            return null;
        }).when(container).asyncBlobUpload(any(WriteContext.class), actionListenerArgumentCaptor.capture());

        remoteClusterStateService.start();
        assertThrows(
            RemoteClusterStateService.RemoteStateTransferException.class,
            () -> remoteClusterStateService.writeFullMetadata(clusterState, randomAlphaOfLength(10))
        );
    }

    public void testTimeoutWhileWritingManifestFile() throws IOException {
        // verify update metadata manifest upload timeout
        int metadataManifestUploadTimeout = 2;
        Settings newSettings = Settings.builder()
            .put("cluster.remote_store.state.metadata_manifest.upload_timeout", metadataManifestUploadTimeout + "s")
            .build();
        clusterSettings.applySettings(newSettings);

        final ClusterState clusterState = generateClusterStateWithOneIndex().nodes(nodesWithLocalNodeClusterManager()).build();
        AsyncMultiStreamBlobContainer container = (AsyncMultiStreamBlobContainer) mockBlobStoreObjects(AsyncMultiStreamBlobContainer.class);

        ArgumentCaptor<ActionListener<Void>> actionListenerArgumentCaptor = ArgumentCaptor.forClass(ActionListener.class);

        doAnswer((i) -> { // For Global Metadata
            actionListenerArgumentCaptor.getValue().onResponse(null);
            return null;
        }).doAnswer((i) -> { // For Index Metadata
            actionListenerArgumentCaptor.getValue().onResponse(null);
            return null;
        }).doAnswer((i) -> {
            // For Manifest file perform No Op, so latch in code will timeout
            return null;
        }).when(container).asyncBlobUpload(any(WriteContext.class), actionListenerArgumentCaptor.capture());

        remoteClusterStateService.start();
        try {
            remoteClusterStateService.writeFullMetadata(clusterState, randomAlphaOfLength(10));
        } catch (Exception e) {
            assertTrue(e instanceof RemoteClusterStateService.RemoteStateTransferException);
            assertTrue(e.getMessage().contains("Timed out waiting for transfer of following metadata to complete"));
        }
    }

    public void testWriteFullMetadataInParallelFailureForIndexMetadata() throws IOException {
        final ClusterState clusterState = generateClusterStateWithOneIndex().nodes(nodesWithLocalNodeClusterManager()).build();
        AsyncMultiStreamBlobContainer container = (AsyncMultiStreamBlobContainer) mockBlobStoreObjects(AsyncMultiStreamBlobContainer.class);

        ArgumentCaptor<ActionListener<Void>> actionListenerArgumentCaptor = ArgumentCaptor.forClass(ActionListener.class);

        doAnswer((i) -> {
            actionListenerArgumentCaptor.getValue().onResponse(null);
            return null;
        }).doAnswer((i) -> {
            actionListenerArgumentCaptor.getValue().onFailure(new RuntimeException("Cannot upload to remote"));
            return null;
        }).when(container).asyncBlobUpload(any(WriteContext.class), actionListenerArgumentCaptor.capture());

        remoteClusterStateService.start();
        assertThrows(
            RemoteClusterStateService.RemoteStateTransferException.class,
            () -> remoteClusterStateService.writeFullMetadata(clusterState, randomAlphaOfLength(10))
        );
        assertEquals(0, remoteClusterStateService.getStats().getSuccessCount());
    }

    public void testFailWriteIncrementalMetadataNonClusterManagerNode() throws IOException {
        final ClusterState clusterState = generateClusterStateWithOneIndex().build();
        remoteClusterStateService.start();
        final ClusterMetadataManifest manifest = remoteClusterStateService.writeIncrementalMetadata(clusterState, clusterState, null);
        Assert.assertThat(manifest, nullValue());
        assertEquals(0, remoteClusterStateService.getStats().getSuccessCount());
    }

    public void testFailWriteIncrementalMetadataWhenTermChanged() {
        final ClusterState clusterState = generateClusterStateWithOneIndex().nodes(nodesWithLocalNodeClusterManager()).build();
        final CoordinationMetadata coordinationMetadata = CoordinationMetadata.builder().term(2L).build();
        final ClusterState previousClusterState = ClusterState.builder(ClusterName.DEFAULT)
            .metadata(Metadata.builder().coordinationMetadata(coordinationMetadata))
            .build();
        assertThrows(
            AssertionError.class,
            () -> remoteClusterStateService.writeIncrementalMetadata(previousClusterState, clusterState, null)
        );
    }

    public void testWriteIncrementalMetadataSuccess() throws IOException {
        final ClusterState clusterState = generateClusterStateWithOneIndex().nodes(nodesWithLocalNodeClusterManager()).build();
        mockBlobStoreObjects();
        final CoordinationMetadata coordinationMetadata = CoordinationMetadata.builder().term(1L).build();
        final ClusterState previousClusterState = ClusterState.builder(ClusterName.DEFAULT)
            .metadata(Metadata.builder().coordinationMetadata(coordinationMetadata))
            .build();

        final ClusterMetadataManifest previousManifest = ClusterMetadataManifest.builder().indices(Collections.emptyList()).build();

        remoteClusterStateService.start();
        final ClusterMetadataManifest manifest = remoteClusterStateService.writeIncrementalMetadata(
            previousClusterState,
            clusterState,
            previousManifest
        );
        final UploadedIndexMetadata uploadedIndexMetadata = new UploadedIndexMetadata("test-index", "index-uuid", "metadata-filename");
        final List<UploadedIndexMetadata> indices = List.of(uploadedIndexMetadata);

        final ClusterMetadataManifest expectedManifest = ClusterMetadataManifest.builder()
            .indices(indices)
            .clusterTerm(1L)
            .stateVersion(1L)
            .stateUUID("state-uuid")
            .clusterUUID("cluster-uuid")
            .previousClusterUUID("prev-cluster-uuid")
            .build();

        assertThat(manifest.getIndices().size(), is(1));
        assertThat(manifest.getIndices().get(0).getIndexName(), is(uploadedIndexMetadata.getIndexName()));
        assertThat(manifest.getIndices().get(0).getIndexUUID(), is(uploadedIndexMetadata.getIndexUUID()));
        assertThat(manifest.getIndices().get(0).getUploadedFilename(), notNullValue());
        assertThat(manifest.getClusterTerm(), is(expectedManifest.getClusterTerm()));
        assertThat(manifest.getStateVersion(), is(expectedManifest.getStateVersion()));
        assertThat(manifest.getClusterUUID(), is(expectedManifest.getClusterUUID()));
        assertThat(manifest.getStateUUID(), is(expectedManifest.getStateUUID()));
    }

    /*
     * Here we will verify the migration of manifest file from codec V0.
     *
     * Initially codec version is 0 and global metadata is also null, we will perform index metadata update.
     * In final manifest codec version should be 2 and have metadata files updated,
     * even if it was not changed in this cluster state update
     */
    public void testMigrationFromCodecV0ManifestToCodecV2Manifest() throws IOException {
        verifyCodecMigrationManifest(ClusterMetadataManifest.CODEC_V0);
    }

    /*
     * Here we will verify the migration of manifest file from codec V1.
     *
     * Initially codec version is 1 and a global metadata file is there, we will perform index metadata update.
     * In final manifest codec version should be 2 and have metadata files updated,
     * even if it was not changed in this cluster state update
     */
    public void testMigrationFromCodecV1ManifestToCodecV2Manifest() throws IOException {
        verifyCodecMigrationManifest(ClusterMetadataManifest.CODEC_V1);
    }

    private void verifyCodecMigrationManifest(int previousCodec) throws IOException {
        mockBlobStoreObjects();
        final CoordinationMetadata coordinationMetadata = CoordinationMetadata.builder().term(1L).build();
        final ClusterState previousClusterState = ClusterState.builder(ClusterName.DEFAULT)
            .metadata(Metadata.builder().coordinationMetadata(coordinationMetadata))
            .nodes(nodesWithLocalNodeClusterManager())
            .build();

        // Update only index metadata
        final IndexMetadata indexMetadata = new IndexMetadata.Builder("test").settings(
            Settings.builder()
                .put(IndexMetadata.SETTING_VERSION_CREATED, Version.CURRENT)
                .put(IndexMetadata.SETTING_INDEX_UUID, "uuid")
                .build()
        ).numberOfShards(1).numberOfReplicas(0).build();
        Metadata newMetadata = Metadata.builder(previousClusterState.metadata()).put(indexMetadata, true).build();
        ClusterState newClusterState = ClusterState.builder(previousClusterState).metadata(newMetadata).build();

        // previous manifest with codec 0 and null global metadata
        final ClusterMetadataManifest previousManifest = ClusterMetadataManifest.builder()
            .codecVersion(previousCodec)
            .globalMetadataFileName(null)
            .indices(Collections.emptyList())
            .build();

        remoteClusterStateService.start();
        final ClusterMetadataManifest manifestAfterUpdate = remoteClusterStateService.writeIncrementalMetadata(
            previousClusterState,
            newClusterState,
            previousManifest
        );

        // global metadata is updated
        assertThat(manifestAfterUpdate.hasMetadataAttributesFiles(), is(true));
        // Manifest file with codec version with 1 is updated.
        assertThat(manifestAfterUpdate.getCodecVersion(), is(MANIFEST_CURRENT_CODEC_VERSION));
    }

    public void testWriteIncrementalGlobalMetadataFromCodecV0Success() throws IOException {
        final ClusterMetadataManifest previousManifest = ClusterMetadataManifest.builder().indices(Collections.emptyList()).build();

        verifyWriteIncrementalGlobalMetadataFromOlderCodecSuccess(previousManifest);
    }

    public void testWriteIncrementalGlobalMetadataFromCodecV1Success() throws IOException {
        final ClusterMetadataManifest previousManifest = ClusterMetadataManifest.builder()
            .codecVersion(1)
            .globalMetadataFileName("global-metadata-file")
            .indices(Collections.emptyList())
            .build();

        verifyWriteIncrementalGlobalMetadataFromOlderCodecSuccess(previousManifest);
    }

    private void verifyWriteIncrementalGlobalMetadataFromOlderCodecSuccess(ClusterMetadataManifest previousManifest) throws IOException {
        final ClusterState clusterState = generateClusterStateWithGlobalMetadata().nodes(nodesWithLocalNodeClusterManager()).build();
        mockBlobStoreObjects();
        final CoordinationMetadata coordinationMetadata = CoordinationMetadata.builder().term(1L).build();
        final ClusterState previousClusterState = ClusterState.builder(ClusterName.DEFAULT)
            .metadata(Metadata.builder().coordinationMetadata(coordinationMetadata))
            .build();

        remoteClusterStateService.start();
        final ClusterMetadataManifest manifest = remoteClusterStateService.writeIncrementalMetadata(
            previousClusterState,
            clusterState,
            previousManifest
        );

        final ClusterMetadataManifest expectedManifest = ClusterMetadataManifest.builder()
            .codecVersion(2)
            .indices(Collections.emptyList())
            .clusterTerm(1L)
            .stateVersion(1L)
            .stateUUID("state-uuid")
            .clusterUUID("cluster-uuid")
            .previousClusterUUID("prev-cluster-uuid")
            .build();

        assertNull(manifest.getGlobalMetadataFileName());
        assertNotNull(manifest.getCoordinationMetadata());
        assertNotNull(manifest.getSettingsMetadata());
        assertNotNull(manifest.getTemplatesMetadata());
        assertNotEquals(0, manifest.getCustomMetadataMap().size());

        assertEquals(expectedManifest.getClusterTerm(), manifest.getClusterTerm());
        assertEquals(expectedManifest.getStateVersion(), manifest.getStateVersion());
        assertEquals(expectedManifest.getClusterUUID(), manifest.getClusterUUID());
        assertEquals(expectedManifest.getStateUUID(), manifest.getStateUUID());
        assertEquals(expectedManifest.getCodecVersion(), manifest.getCodecVersion());
    }

    public void testCoordinationMetadataOnlyUpdated() throws IOException {
        // Updating the voting config, as updating the term will upload the full cluster state and other files will also get updated
        Function<ClusterState, ClusterState> updater = (initialClusterState) -> ClusterState.builder(initialClusterState)
            .metadata(
                Metadata.builder(initialClusterState.metadata())
                    .coordinationMetadata(
                        CoordinationMetadata.builder(initialClusterState.coordinationMetadata())
                            .addVotingConfigExclusion(new CoordinationMetadata.VotingConfigExclusion("excludedNodeId", "excludedNodeName"))
                            .build()
                    )
                    .build()
            )
            .build();
        verifyMetadataAttributeOnlyUpdated(updater, (initialMetadata, metadataAfterUpdate) -> {
            // Verify that index metadata information is same in manifest files
            assertEquals(metadataAfterUpdate.getIndices().size(), initialMetadata.getIndices().size());
            IntStream.range(0, initialMetadata.getIndices().size()).forEach(i -> {
                assertEquals(metadataAfterUpdate.getIndices().get(i).getIndexName(), initialMetadata.getIndices().get(i).getIndexName());
                assertEquals(metadataAfterUpdate.getIndices().get(i).getIndexUUID(), initialMetadata.getIndices().get(i).getIndexUUID());
                // since timestamp is part of file name, if file name is same we can confirm that file is not update in global metadata
                // update
                assertEquals(
                    metadataAfterUpdate.getIndices().get(i).getUploadedFilename(),
                    initialMetadata.getIndices().get(i).getUploadedFilename()
                );
            });

            // coordination metadata file would have changed
            assertFalse(
                metadataAfterUpdate.getCoordinationMetadata()
                    .getUploadedFilename()
                    .equalsIgnoreCase(initialMetadata.getCoordinationMetadata().getUploadedFilename())
            );
            // Other files will be equal
            assertEquals(
                metadataAfterUpdate.getSettingsMetadata().getUploadedFilename(),
                initialMetadata.getSettingsMetadata().getUploadedFilename()
            );
            assertEquals(metadataAfterUpdate.getTemplatesMetadata(), initialMetadata.getTemplatesMetadata());
            assertEquals(metadataAfterUpdate.getCustomMetadataMap(), initialMetadata.getCustomMetadataMap());
        });
    }

    public void testSettingsMetadataOnlyUpdated() throws IOException {
        Function<ClusterState, ClusterState> updater = (initialClusterState) -> ClusterState.builder(initialClusterState)
            .metadata(
                Metadata.builder(initialClusterState.metadata()).persistentSettings(Settings.builder().put("foo", "bar").build()).build()
            )
            .build();

        verifyMetadataAttributeOnlyUpdated(updater, (initialMetadata, metadataAfterUpdate) -> {
            // Verify that index metadata information is same in manifest files
            assertEquals(metadataAfterUpdate.getIndices().size(), initialMetadata.getIndices().size());
            IntStream.range(0, initialMetadata.getIndices().size()).forEach(i -> {
                assertEquals(metadataAfterUpdate.getIndices().get(i).getIndexName(), initialMetadata.getIndices().get(i).getIndexName());
                assertEquals(metadataAfterUpdate.getIndices().get(i).getIndexUUID(), initialMetadata.getIndices().get(i).getIndexUUID());
                // since timestamp is part of file name, if file name is same we can confirm that file is not update in global metadata
                // update
                assertEquals(
                    metadataAfterUpdate.getIndices().get(i).getUploadedFilename(),
                    initialMetadata.getIndices().get(i).getUploadedFilename()
                );
            });

            // setting metadata file would have changed
            assertFalse(
                metadataAfterUpdate.getSettingsMetadata()
                    .getUploadedFilename()
                    .equalsIgnoreCase(initialMetadata.getSettingsMetadata().getUploadedFilename())
            );
            assertEquals(metadataAfterUpdate.getCoordinationMetadata(), initialMetadata.getCoordinationMetadata());
            assertEquals(metadataAfterUpdate.getTemplatesMetadata(), initialMetadata.getTemplatesMetadata());
            assertEquals(metadataAfterUpdate.getCustomMetadataMap(), initialMetadata.getCustomMetadataMap());
        });
    }

    public void testTemplatesMetadataOnlyUpdated() throws IOException {
        Function<ClusterState, ClusterState> updater = (initialClusterState) -> ClusterState.builder(initialClusterState)
            .metadata(
                Metadata.builder(initialClusterState.metadata())
                    .templates(
                        TemplatesMetadata.builder()
                            .put(
                                IndexTemplateMetadata.builder("template" + randomAlphaOfLength(3))
                                    .patterns(Arrays.asList("bar-*", "foo-*"))
                                    .settings(
                                        Settings.builder()
                                            .put("random_index_setting_" + randomAlphaOfLength(3), randomAlphaOfLength(5))
                                            .build()
                                    )
                                    .build()
                            )
                            .build()
                    )
                    .build()
            )
            .build();

        verifyMetadataAttributeOnlyUpdated(updater, (initialMetadata, metadataAfterUpdate) -> {
            // Verify that index metadata information is same in manifest files
            assertEquals(metadataAfterUpdate.getIndices().size(), initialMetadata.getIndices().size());
            IntStream.range(0, initialMetadata.getIndices().size()).forEach(i -> {
                assertEquals(metadataAfterUpdate.getIndices().get(i).getIndexName(), initialMetadata.getIndices().get(i).getIndexName());
                assertEquals(metadataAfterUpdate.getIndices().get(i).getIndexUUID(), initialMetadata.getIndices().get(i).getIndexUUID());
                // since timestamp is part of file name, if file name is same we can confirm that file is not update in global metadata
                // update
                assertEquals(
                    metadataAfterUpdate.getIndices().get(i).getUploadedFilename(),
                    initialMetadata.getIndices().get(i).getUploadedFilename()
                );
            });

            // template metadata file would have changed
            assertFalse(
                metadataAfterUpdate.getTemplatesMetadata()
                    .getUploadedFilename()
                    .equalsIgnoreCase(initialMetadata.getTemplatesMetadata().getUploadedFilename())
            );
            assertEquals(metadataAfterUpdate.getCoordinationMetadata(), initialMetadata.getCoordinationMetadata());
            assertEquals(metadataAfterUpdate.getSettingsMetadata(), initialMetadata.getSettingsMetadata());
            assertEquals(metadataAfterUpdate.getCustomMetadataMap(), initialMetadata.getCustomMetadataMap());
        });
    }

    public void testCustomMetadataOnlyUpdated() throws IOException {
        Function<ClusterState, ClusterState> updater = (initialClusterState) -> ClusterState.builder(initialClusterState)
            .metadata(
                Metadata.builder(initialClusterState.metadata())
                    .putCustom("custom_metadata_type", new CustomMetadata1("mock_custom_metadata"))
                    .build()
            )
            .build();

        verifyMetadataAttributeOnlyUpdated(updater, (initialMetadata, metadataAfterUpdate) -> {
            // Verify that index metadata information is same in manifest files
            assertEquals(metadataAfterUpdate.getIndices().size(), initialMetadata.getIndices().size());
            IntStream.range(0, initialMetadata.getIndices().size()).forEach(i -> {
                assertEquals(metadataAfterUpdate.getIndices().get(i).getIndexName(), initialMetadata.getIndices().get(i).getIndexName());
                assertEquals(metadataAfterUpdate.getIndices().get(i).getIndexUUID(), initialMetadata.getIndices().get(i).getIndexUUID());
                // since timestamp is part of file name, if file name is same we can confirm that file is not update in global metadata
                // update
                assertEquals(
                    metadataAfterUpdate.getIndices().get(i).getUploadedFilename(),
                    initialMetadata.getIndices().get(i).getUploadedFilename()
                );
                // custom metadata map would have changed
                assertNotEquals(metadataAfterUpdate.getCustomMetadataMap(), initialMetadata.getCustomMetadataMap());
                assertEquals(initialMetadata.getCustomMetadataMap().size() + 1, metadataAfterUpdate.getCustomMetadataMap().size());
                initialMetadata.getCustomMetadataMap().forEach((k, v) -> {
                    assertTrue(metadataAfterUpdate.getCustomMetadataMap().containsKey(k));
                    assertEquals(v, metadataAfterUpdate.getCustomMetadataMap().get(k));
                });
                assertEquals(metadataAfterUpdate.getCoordinationMetadata(), initialMetadata.getCoordinationMetadata());
                assertEquals(metadataAfterUpdate.getSettingsMetadata(), initialMetadata.getSettingsMetadata());
                assertEquals(metadataAfterUpdate.getTemplatesMetadata(), initialMetadata.getTemplatesMetadata());
            });
        });
    }

    public void testCustomMetadataDeletedUpdatedAndAdded() throws IOException {
        // setup
        mockBlobStoreObjects();

        // Initial cluster state with index.
        final ClusterState initialClusterState = generateClusterStateWithOneIndex().nodes(nodesWithLocalNodeClusterManager()).build();
        remoteClusterStateService.start();
        final ClusterMetadataManifest initialManifest = remoteClusterStateService.writeFullMetadata(initialClusterState, "_na_");

        ClusterState clusterState1 = ClusterState.builder(initialClusterState)
            .metadata(
                Metadata.builder(initialClusterState.metadata())
                    .putCustom("custom1", new CustomMetadata1("mock_custom_metadata1"))
                    .putCustom("custom2", new CustomMetadata1("mock_custom_metadata2"))
                    .putCustom("custom3", new CustomMetadata1("mock_custom_metadata3"))
            )
            .build();

        ClusterMetadataManifest manifest1 = remoteClusterStateService.writeIncrementalMetadata(
            initialClusterState,
            clusterState1,
            initialManifest
        );
        // remove custom1 from the cluster state, update custom2, custom3 is at it is, added custom4
        ClusterState clusterState2 = ClusterState.builder(initialClusterState)
            .metadata(
                Metadata.builder(initialClusterState.metadata())
                    .putCustom("custom2", new CustomMetadata1("mock_updated_custom_metadata"))
                    .putCustom("custom3", new CustomMetadata1("mock_custom_metadata3"))
                    .putCustom("custom4", new CustomMetadata1("mock_custom_metadata4"))
            )
            .build();
        ClusterMetadataManifest manifest2 = remoteClusterStateService.writeIncrementalMetadata(clusterState1, clusterState2, manifest1);
        // custom1 is removed
        assertFalse(manifest2.getCustomMetadataMap().containsKey("custom1"));
        // custom2 is updated
        assertNotEquals(manifest1.getCustomMetadataMap().get("custom2"), manifest2.getCustomMetadataMap().get("custom2"));
        // custom3 is unchanged
        assertEquals(manifest1.getCustomMetadataMap().get("custom3"), manifest2.getCustomMetadataMap().get("custom3"));
        // custom4 is added
        assertTrue(manifest2.getCustomMetadataMap().containsKey("custom4"));
        assertFalse(manifest1.getCustomMetadataMap().containsKey("custom4"));
    }

    /*
     * Here we will verify global metadata is not uploaded again if change is only in index metadata
     */
    public void testIndexMetadataOnlyUpdated() throws IOException {
        Function<ClusterState, ClusterState> updater = (initialState) -> ClusterState.builder(initialState)
            .metadata(
                Metadata.builder(initialState.metadata())
                    .put(
                        IndexMetadata.builder("test" + randomAlphaOfLength(3))
                            .settings(
                                Settings.builder()
                                    .put(IndexMetadata.SETTING_VERSION_CREATED, Version.CURRENT)
                                    .put(IndexMetadata.SETTING_INDEX_UUID, "uuid")
                                    .build()
                            )
                            .numberOfShards(1)
                            .numberOfReplicas(0)
                    )
                    .build()
            )
            .build();

        verifyMetadataAttributeOnlyUpdated(updater, (initialMetadata, metadataAfterUpdate) -> {
            assertEquals(metadataAfterUpdate.getCoordinationMetadata(), initialMetadata.getCoordinationMetadata());
            assertEquals(metadataAfterUpdate.getSettingsMetadata(), initialMetadata.getSettingsMetadata());
            assertEquals(metadataAfterUpdate.getTemplatesMetadata(), initialMetadata.getTemplatesMetadata());
            assertEquals(metadataAfterUpdate.getCustomMetadataMap(), initialMetadata.getCustomMetadataMap());
            assertEquals(initialMetadata.getIndices().size() + 1, metadataAfterUpdate.getIndices().size());
        });
    }

    public void testIndexMetadataDeletedUpdatedAndAdded() throws IOException {
        // setup
        mockBlobStoreObjects();

        // Initial cluster state with index.
        final ClusterState initialClusterState = generateClusterStateWithOneIndex().nodes(nodesWithLocalNodeClusterManager()).build();
        remoteClusterStateService.start();
        final ClusterMetadataManifest initialManifest = remoteClusterStateService.writeFullMetadata(initialClusterState, "_na_");
        String initialIndex = "test-index";
        Index index1 = new Index("test-index-1", "index-uuid-1");
        Index index2 = new Index("test-index-2", "index-uuid-2");
        Settings idxSettings1 = Settings.builder()
            .put(IndexMetadata.SETTING_VERSION_CREATED, Version.CURRENT)
            .put(IndexMetadata.SETTING_INDEX_UUID, index1.getUUID())
            .build();
        IndexMetadata indexMetadata1 = new IndexMetadata.Builder(index1.getName()).settings(idxSettings1)
            .numberOfShards(1)
            .numberOfReplicas(0)
            .build();
        Settings idxSettings2 = Settings.builder()
            .put(IndexMetadata.SETTING_VERSION_CREATED, Version.CURRENT)
            .put(IndexMetadata.SETTING_INDEX_UUID, index2.getUUID())
            .build();
        IndexMetadata indexMetadata2 = new IndexMetadata.Builder(index2.getName()).settings(idxSettings2)
            .numberOfShards(1)
            .numberOfReplicas(0)
            .build();
        ClusterState clusterState1 = ClusterState.builder(initialClusterState)
            .metadata(
                Metadata.builder(initialClusterState.getMetadata())
                    .put(indexMetadata1, true)
                    .put(indexMetadata2, true)
                    .remove(initialIndex)
                    .build()
            )
            .build();
        ClusterMetadataManifest manifest1 = remoteClusterStateService.writeIncrementalMetadata(
            initialClusterState,
            clusterState1,
            initialManifest
        );
        // verify that initial index is removed, and new index are added
        assertEquals(1, initialManifest.getIndices().size());
        assertEquals(2, manifest1.getIndices().size());
        assertTrue(initialManifest.getIndices().stream().anyMatch(indexMetadata -> indexMetadata.getIndexName().equals(initialIndex)));
        assertFalse(manifest1.getIndices().stream().anyMatch(indexMetadata -> indexMetadata.getIndexName().equals(initialIndex)));
        // update index1, index2 is unchanged
        indexMetadata1 = new IndexMetadata.Builder(indexMetadata1).version(indexMetadata1.getVersion() + 1).build();
        ClusterState clusterState2 = ClusterState.builder(clusterState1)
            .metadata(Metadata.builder(clusterState1.getMetadata()).put(indexMetadata1, true).build())
            .build();
        ClusterMetadataManifest manifest2 = remoteClusterStateService.writeIncrementalMetadata(clusterState1, clusterState2, manifest1);
        // index1 is updated
        assertEquals(2, manifest2.getIndices().size());
        assertEquals(
            1,
            manifest2.getIndices().stream().filter(uploadedIndex -> uploadedIndex.getIndexName().equals(index1.getName())).count()
        );
        assertNotEquals(
            manifest2.getIndices()
                .stream()
                .filter(uploadedIndex -> uploadedIndex.getIndexName().equals(index1.getName()))
                .findFirst()
                .get()
                .getUploadedFilename(),
            manifest1.getIndices()
                .stream()
                .filter(uploadedIndex -> uploadedIndex.getIndexName().equals(index1.getName()))
                .findFirst()
                .get()
                .getUploadedFilename()
        );
    }

    private void verifyMetadataAttributeOnlyUpdated(
        Function<ClusterState, ClusterState> clusterStateUpdater,
        BiConsumer<ClusterMetadataManifest, ClusterMetadataManifest> assertions
    ) throws IOException {
        // setup
        mockBlobStoreObjects();

        // Initial cluster state with index.
        final ClusterState initialClusterState = generateClusterStateWithOneIndex().nodes(nodesWithLocalNodeClusterManager()).build();
        remoteClusterStateService.start();
        final ClusterMetadataManifest initialManifest = remoteClusterStateService.writeFullMetadata(initialClusterState, "_na_");

        ClusterState newClusterState = clusterStateUpdater.apply(initialClusterState);

        // updating remote cluster state with global metadata
        final ClusterMetadataManifest manifestAfterMetadataUpdate;
        if (initialClusterState.term() == newClusterState.term()) {
            manifestAfterMetadataUpdate = remoteClusterStateService.writeIncrementalMetadata(
                initialClusterState,
                newClusterState,
                initialManifest
            );
        } else {
            manifestAfterMetadataUpdate = remoteClusterStateService.writeFullMetadata(newClusterState, initialClusterState.stateUUID());
        }

        assertions.accept(initialManifest, manifestAfterMetadataUpdate);
    }

    public void testReadLatestMetadataManifestFailedIOException() throws IOException {
        final ClusterState clusterState = generateClusterStateWithOneIndex().nodes(nodesWithLocalNodeClusterManager()).build();

        BlobContainer blobContainer = mockBlobStoreObjects();
        when(blobContainer.listBlobsByPrefixInSortedOrder("manifest" + DELIMITER, 1, BlobContainer.BlobNameSortOrder.LEXICOGRAPHIC))
            .thenThrow(IOException.class);

        remoteClusterStateService.start();
        Exception e = assertThrows(
            IllegalStateException.class,
            () -> remoteClusterStateService.getLatestClusterMetadataManifest(
                clusterState.getClusterName().value(),
                clusterState.metadata().clusterUUID()
            )
        );
        assertEquals(e.getMessage(), "Error while fetching latest manifest file for remote cluster state");
    }

    public void testReadLatestMetadataManifestFailedNoManifestFileInRemote() throws IOException {
        final ClusterState clusterState = generateClusterStateWithOneIndex().nodes(nodesWithLocalNodeClusterManager()).build();

        BlobContainer blobContainer = mockBlobStoreObjects();
        when(blobContainer.listBlobsByPrefixInSortedOrder("manifest" + DELIMITER, 1, BlobContainer.BlobNameSortOrder.LEXICOGRAPHIC))
            .thenReturn(List.of());

        remoteClusterStateService.start();
        Optional<ClusterMetadataManifest> manifest = remoteClusterStateService.getLatestClusterMetadataManifest(
            clusterState.getClusterName().value(),
            clusterState.metadata().clusterUUID()
        );
        assertEquals(manifest, Optional.empty());
    }

    public void testReadLatestMetadataManifestFailedManifestFileRemoveAfterFetchInRemote() throws IOException {
        final ClusterState clusterState = generateClusterStateWithOneIndex().nodes(nodesWithLocalNodeClusterManager()).build();

        BlobContainer blobContainer = mockBlobStoreObjects();
        BlobMetadata blobMetadata = new PlainBlobMetadata("manifestFileName", 1);
        when(blobContainer.listBlobsByPrefixInSortedOrder("manifest" + DELIMITER, 1, BlobContainer.BlobNameSortOrder.LEXICOGRAPHIC))
            .thenReturn(Arrays.asList(blobMetadata));
        when(blobContainer.readBlob("manifestFileName")).thenThrow(FileNotFoundException.class);

        remoteClusterStateService.start();
        Exception e = assertThrows(
            IllegalStateException.class,
            () -> remoteClusterStateService.getLatestClusterMetadataManifest(
                clusterState.getClusterName().value(),
                clusterState.metadata().clusterUUID()
            )
        );
        assertEquals(e.getMessage(), "Error while downloading cluster metadata - manifestFileName");
    }

    public void testReadLatestMetadataManifestSuccessButNoIndexMetadata() throws IOException {
        final ClusterState clusterState = generateClusterStateWithOneIndex().nodes(nodesWithLocalNodeClusterManager()).build();
        final ClusterMetadataManifest expectedManifest = ClusterMetadataManifest.builder()
            .indices(List.of())
            .clusterTerm(1L)
            .stateVersion(1L)
            .stateUUID("state-uuid")
            .clusterUUID("cluster-uuid")
            .nodeId("nodeA")
            .opensearchVersion(VersionUtils.randomOpenSearchVersion(random()))
            .previousClusterUUID("prev-cluster-uuid")
            .codecVersion(ClusterMetadataManifest.CODEC_V0)
            .build();

        BlobContainer blobContainer = mockBlobStoreObjects();
        mockBlobContainer(blobContainer, expectedManifest, Map.of());

        remoteClusterStateService.start();
        assertEquals(
            remoteClusterStateService.getLatestClusterState(clusterState.getClusterName().value(), clusterState.metadata().clusterUUID())
                .getMetadata()
                .getIndices()
                .size(),
            0
        );
    }

    public void testReadLatestMetadataManifestSuccessButIndexMetadataFetchIOException() throws IOException {
        final ClusterState clusterState = generateClusterStateWithOneIndex().nodes(nodesWithLocalNodeClusterManager()).build();
        final UploadedIndexMetadata uploadedIndexMetadata = new UploadedIndexMetadata("test-index", "index-uuid", "metadata-filename");
        final List<UploadedIndexMetadata> indices = List.of(uploadedIndexMetadata);
        final ClusterMetadataManifest expectedManifest = ClusterMetadataManifest.builder()
            .indices(indices)
            .clusterTerm(1L)
            .stateVersion(1L)
            .stateUUID("state-uuid")
            .clusterUUID("cluster-uuid")
            .nodeId("nodeA")
            .opensearchVersion(VersionUtils.randomOpenSearchVersion(random()))
            .previousClusterUUID("prev-cluster-uuid")
            .build();

        BlobContainer blobContainer = mockBlobStoreObjects();
        mockBlobContainer(blobContainer, expectedManifest, Map.of());
        when(blobContainer.readBlob(uploadedIndexMetadata.getUploadedFilename() + ".dat")).thenThrow(FileNotFoundException.class);

        remoteClusterStateService.start();
        Exception e = assertThrows(
            IllegalStateException.class,
            () -> remoteClusterStateService.getLatestClusterState(
                clusterState.getClusterName().value(),
                clusterState.metadata().clusterUUID()
            ).getMetadata().getIndices()
        );
        assertEquals(e.getMessage(), "Error while downloading IndexMetadata - " + uploadedIndexMetadata.getUploadedFilename());
    }

    public void testReadLatestMetadataManifestSuccess() throws IOException {
        final ClusterState clusterState = generateClusterStateWithOneIndex().nodes(nodesWithLocalNodeClusterManager()).build();
        final UploadedIndexMetadata uploadedIndexMetadata = new UploadedIndexMetadata("test-index", "index-uuid", "metadata-filename");
        final List<UploadedIndexMetadata> indices = List.of(uploadedIndexMetadata);

        final ClusterMetadataManifest expectedManifest = ClusterMetadataManifest.builder()
            .indices(indices)
            .clusterTerm(1L)
            .stateVersion(1L)
            .stateUUID("state-uuid")
            .clusterUUID("cluster-uuid")
            .nodeId("nodeA")
            .opensearchVersion(VersionUtils.randomOpenSearchVersion(random()))
            .codecVersion(ClusterMetadataManifest.CODEC_V0)
            .previousClusterUUID("prev-cluster-uuid")
            .build();

        mockBlobContainer(mockBlobStoreObjects(), expectedManifest, new HashMap<>());
        remoteClusterStateService.start();
        final ClusterMetadataManifest manifest = remoteClusterStateService.getLatestClusterMetadataManifest(
            clusterState.getClusterName().value(),
            clusterState.metadata().clusterUUID()
        ).get();

        assertThat(manifest.getIndices().size(), is(1));
        assertThat(manifest.getIndices().get(0).getIndexName(), is(uploadedIndexMetadata.getIndexName()));
        assertThat(manifest.getIndices().get(0).getIndexUUID(), is(uploadedIndexMetadata.getIndexUUID()));
        assertThat(manifest.getIndices().get(0).getUploadedFilename(), notNullValue());
        assertThat(manifest.getClusterTerm(), is(expectedManifest.getClusterTerm()));
        assertThat(manifest.getStateVersion(), is(expectedManifest.getStateVersion()));
        assertThat(manifest.getClusterUUID(), is(expectedManifest.getClusterUUID()));
        assertThat(manifest.getStateUUID(), is(expectedManifest.getStateUUID()));
    }

    public void testReadGlobalMetadata() throws IOException {
        when(blobStoreRepository.getNamedXContentRegistry()).thenReturn(new NamedXContentRegistry(
            List.of(new NamedXContentRegistry.Entry(Metadata.Custom.class, new ParseField(IndexGraveyard.TYPE), IndexGraveyard::fromXContent))));
        final ClusterState clusterState = generateClusterStateWithGlobalMetadata().nodes(nodesWithLocalNodeClusterManager()).build();
        remoteClusterStateService.start();

        long prevClusterStateVersion = 13L;
        final ClusterMetadataManifest expectedManifest = ClusterMetadataManifest.builder()
            .indices(List.of())
            .clusterTerm(1L)
            .stateVersion(prevClusterStateVersion)
            .stateUUID("state-uuid")
            .clusterUUID("cluster-uuid")
            .codecVersion(MANIFEST_CURRENT_CODEC_VERSION)
            .coordinationMetadata(new UploadedMetadataAttribute(COORDINATION_METADATA, "mock-coordination-file"))
            .settingMetadata(new UploadedMetadataAttribute(SETTING_METADATA, "mock-setting-file"))
            .templatesMetadata(new UploadedMetadataAttribute(TEMPLATES_METADATA, "mock-templates-file"))
            .put(IndexGraveyard.TYPE, new UploadedMetadataAttribute(IndexGraveyard.TYPE, "mock-custom-" +IndexGraveyard.TYPE+ "-file"))
            .nodeId("nodeA")
            .opensearchVersion(VersionUtils.randomOpenSearchVersion(random()))
            .previousClusterUUID("prev-cluster-uuid")
            .build();

        Metadata expactedMetadata = Metadata.builder().persistentSettings(Settings.builder().put("readonly", true).build()).build();
        mockBlobContainerForGlobalMetadata(mockBlobStoreObjects(), expectedManifest, expactedMetadata);

         ClusterState newClusterState = remoteClusterStateService.getLatestClusterState(
            clusterState.getClusterName().value(),
            clusterState.metadata().clusterUUID()
        );

        assertTrue(Metadata.isGlobalStateEquals(newClusterState.getMetadata(), expactedMetadata));

        long newClusterStateVersion = newClusterState.getVersion();
        assert prevClusterStateVersion == newClusterStateVersion : String.format(
            Locale.ROOT,
            "ClusterState version is not restored. previousClusterVersion: [%s] is not equal to current [%s]",
            prevClusterStateVersion,
            newClusterStateVersion
        );
    }

    public void testReadGlobalMetadataIOException() throws IOException {
        final ClusterState clusterState = generateClusterStateWithGlobalMetadata().nodes(nodesWithLocalNodeClusterManager()).build();
        remoteClusterStateService.start();
        String globalIndexMetadataName = "global-metadata-file";
        final ClusterMetadataManifest expectedManifest = ClusterMetadataManifest.builder()
            .indices(List.of())
            .clusterTerm(1L)
            .stateVersion(1L)
            .stateUUID("state-uuid")
            .clusterUUID("cluster-uuid")
            .codecVersion(ClusterMetadataManifest.CODEC_V1)
            .globalMetadataFileName(globalIndexMetadataName)
            .nodeId("nodeA")
            .opensearchVersion(VersionUtils.randomOpenSearchVersion(random()))
            .previousClusterUUID("prev-cluster-uuid")
            .build();

        Metadata expactedMetadata = Metadata.builder().persistentSettings(Settings.builder().put("readonly", true).build()).build();

        BlobContainer blobContainer = mockBlobStoreObjects();
        mockBlobContainerForGlobalMetadata(blobContainer, expectedManifest, expactedMetadata);

        when(blobContainer.readBlob(RemoteClusterStateService.GLOBAL_METADATA_FORMAT.blobName(globalIndexMetadataName))).thenThrow(
            FileNotFoundException.class
        );

        remoteClusterStateService.start();
        Exception e = assertThrows(
            IllegalStateException.class,
            () -> remoteClusterStateService.getLatestClusterState(
                clusterState.getClusterName().value(),
                clusterState.metadata().clusterUUID()
            )
        );
        assertEquals(e.getMessage(), "Error while downloading Global Metadata - " + globalIndexMetadataName);
    }

    public void testReadLatestIndexMetadataSuccess() throws IOException {
        final ClusterState clusterState = generateClusterStateWithOneIndex().nodes(nodesWithLocalNodeClusterManager()).build();
        remoteClusterStateService.start();

        final Index index = new Index("test-index", "index-uuid");
        String fileName = "metadata-" + index.getUUID();
        final UploadedIndexMetadata uploadedIndexMetadata = new UploadedIndexMetadata(index.getName(), index.getUUID(), fileName);
        final Settings idxSettings = Settings.builder()
            .put(IndexMetadata.SETTING_VERSION_CREATED, Version.CURRENT)
            .put(IndexMetadata.SETTING_INDEX_UUID, index.getUUID())
            .build();
        final IndexMetadata indexMetadata = new IndexMetadata.Builder(index.getName()).settings(idxSettings)
            .numberOfShards(11)
            .numberOfReplicas(10)
            .build();

        final List<UploadedIndexMetadata> indices = List.of(uploadedIndexMetadata);
        final ClusterMetadataManifest expectedManifest = ClusterMetadataManifest.builder()
            .indices(indices)
            .clusterTerm(1L)
            .stateVersion(1L)
            .stateUUID("state-uuid")
            .clusterUUID("cluster-uuid")
            .nodeId("nodeA")
            .opensearchVersion(VersionUtils.randomOpenSearchVersion(random()))
            .previousClusterUUID("prev-cluster-uuid")
            .codecVersion(ClusterMetadataManifest.CODEC_V0)
            .build();

        mockBlobContainer(mockBlobStoreObjects(), expectedManifest, Map.of(index.getUUID(), indexMetadata));

        Map<String, IndexMetadata> indexMetadataMap = remoteClusterStateService.getLatestClusterState(
            clusterState.getClusterName().value(),
            clusterState.metadata().clusterUUID()
        ).getMetadata().getIndices();

        assertEquals(indexMetadataMap.size(), 1);
        assertEquals(indexMetadataMap.get(index.getName()).getIndex().getName(), index.getName());
        assertEquals(indexMetadataMap.get(index.getName()).getNumberOfShards(), indexMetadata.getNumberOfShards());
        assertEquals(indexMetadataMap.get(index.getName()).getNumberOfReplicas(), indexMetadata.getNumberOfReplicas());
    }

    public void testMarkLastStateAsCommittedSuccess() throws IOException {
        final ClusterState clusterState = generateClusterStateWithOneIndex().nodes(nodesWithLocalNodeClusterManager()).build();
        mockBlobStoreObjects();
        remoteClusterStateService.start();
        final UploadedIndexMetadata uploadedIndexMetadata = new UploadedIndexMetadata("test-index", "index-uuid", "metadata-filename");
        List<UploadedIndexMetadata> indices = List.of(uploadedIndexMetadata);
        final ClusterMetadataManifest previousManifest = ClusterMetadataManifest.builder().indices(indices).build();

        final ClusterMetadataManifest manifest = remoteClusterStateService.markLastStateAsCommitted(clusterState, previousManifest);

        final ClusterMetadataManifest expectedManifest = ClusterMetadataManifest.builder()
            .indices(indices)
            .clusterTerm(1L)
            .stateVersion(1L)
            .stateUUID("state-uuid")
            .clusterUUID("cluster-uuid")
            .nodeId("nodeA")
            .previousClusterUUID("prev-cluster-uuid")
            .build();

        assertThat(manifest.getIndices().size(), is(1));
        assertThat(manifest.getIndices().get(0).getIndexName(), is(uploadedIndexMetadata.getIndexName()));
        assertThat(manifest.getIndices().get(0).getIndexUUID(), is(uploadedIndexMetadata.getIndexUUID()));
        assertThat(manifest.getIndices().get(0).getUploadedFilename(), notNullValue());
        assertThat(manifest.getClusterTerm(), is(expectedManifest.getClusterTerm()));
        assertThat(manifest.getStateVersion(), is(expectedManifest.getStateVersion()));
        assertThat(manifest.getClusterUUID(), is(expectedManifest.getClusterUUID()));
        assertThat(manifest.getStateUUID(), is(expectedManifest.getStateUUID()));
    }

    public void testGetValidPreviousClusterUUID() throws IOException {
        Map<String, String> clusterUUIDsPointers = Map.of(
            "cluster-uuid1",
            ClusterState.UNKNOWN_UUID,
            "cluster-uuid2",
            "cluster-uuid1",
            "cluster-uuid3",
            "cluster-uuid2"
        );
        mockObjectsForGettingPreviousClusterUUID(clusterUUIDsPointers);

        remoteClusterStateService.start();
        String previousClusterUUID = remoteClusterStateService.getLastKnownUUIDFromRemote("test-cluster");
        assertThat(previousClusterUUID, equalTo("cluster-uuid3"));
    }

    public void testGetValidPreviousClusterUUIDForInvalidChain() throws IOException {
        Map<String, String> clusterUUIDsPointers = Map.of(
            "cluster-uuid2",
            "cluster-uuid1",
            "cluster-uuid3",
            "cluster-uuid2",
            "cluster-uuid5",
            "cluster-uuid4"
        );
        mockObjectsForGettingPreviousClusterUUID(clusterUUIDsPointers);

        remoteClusterStateService.start();
        assertThrows(IllegalStateException.class, () -> remoteClusterStateService.getLastKnownUUIDFromRemote("test-cluster"));
    }

    public void testGetValidPreviousClusterUUIDWithMultipleChains() throws IOException {
        Map<String, String> clusterUUIDsPointers = Map.of(
            "cluster-uuid2",
            "cluster-uuid1",
            "cluster-uuid1",
            ClusterState.UNKNOWN_UUID,
            "cluster-uuid3",
            "cluster-uuid1"
        );
        mockObjectsForGettingPreviousClusterUUID(clusterUUIDsPointers, randomBoolean(), Collections.emptyMap());

        remoteClusterStateService.start();
        String previousClusterUUID = remoteClusterStateService.getLastKnownUUIDFromRemote("test-cluster");
        assertThat(previousClusterUUID, equalTo("cluster-uuid3"));
    }

    public void testGetValidPreviousClusterUUIDWithInvalidMultipleChains() throws IOException {
        Map<String, String> clusterUUIDsPointers = Map.of(
            "cluster-uuid1",
            ClusterState.UNKNOWN_UUID,
            "cluster-uuid2",
            "cluster-uuid1",
            "cluster-uuid3",
            ClusterState.UNKNOWN_UUID
        );
        mockObjectsForGettingPreviousClusterUUID(clusterUUIDsPointers);

        remoteClusterStateService.start();
        assertThrows(IllegalStateException.class, () -> remoteClusterStateService.getLastKnownUUIDFromRemote("test-cluster"));
    }

    public void testGetValidPreviousClusterUUIDWhenLastUUIDUncommitted() throws IOException {
        Map<String, String> clusterUUIDsPointers = Map.of(
            "cluster-uuid1",
            ClusterState.UNKNOWN_UUID,
            "cluster-uuid2",
            "cluster-uuid1",
            "cluster-uuid3",
            "cluster-uuid2"
        );
        Map<String, Boolean> clusterUUIDCommitted = Map.of("cluster-uuid1", true, "cluster-uuid2", true, "cluster-uuid3", false);
        mockObjectsForGettingPreviousClusterUUID(clusterUUIDsPointers, clusterUUIDCommitted);

        remoteClusterStateService.start();
        String previousClusterUUID = remoteClusterStateService.getLastKnownUUIDFromRemote("test-cluster");
        assertThat(previousClusterUUID, equalTo("cluster-uuid2"));
    }

    public void testDeleteStaleClusterUUIDs() throws IOException {
        final ClusterState clusterState = generateClusterStateWithOneIndex().nodes(nodesWithLocalNodeClusterManager()).build();
        ClusterMetadataManifest clusterMetadataManifest = ClusterMetadataManifest.builder()
            .indices(List.of())
            .clusterTerm(1L)
            .stateVersion(1L)
            .stateUUID(randomAlphaOfLength(10))
            .clusterUUID("cluster-uuid1")
            .nodeId("nodeA")
            .opensearchVersion(VersionUtils.randomOpenSearchVersion(random()))
            .previousClusterUUID(ClusterState.UNKNOWN_UUID)
            .committed(true)
            .build();

        BlobPath blobPath = new BlobPath().add("random-path");
        when((blobStoreRepository.basePath())).thenReturn(blobPath);
        BlobContainer uuidContainerContainer = mock(BlobContainer.class);
        BlobContainer manifest2Container = mock(BlobContainer.class);
        BlobContainer manifest3Container = mock(BlobContainer.class);
        when(blobStore.blobContainer(any())).then(invocation -> {
            BlobPath blobPath1 = invocation.getArgument(0);
            if (blobPath1.buildAsString().endsWith("cluster-state/")) {
                return uuidContainerContainer;
            } else if (blobPath1.buildAsString().contains("cluster-state/cluster-uuid2/")) {
                return manifest2Container;
            } else if (blobPath1.buildAsString().contains("cluster-state/cluster-uuid3/")) {
                return manifest3Container;
            } else {
                throw new IllegalArgumentException("Unexpected blob path " + blobPath1);
            }
        });
        Map<String, BlobContainer> blobMetadataMap = Map.of(
            "cluster-uuid1",
            mock(BlobContainer.class),
            "cluster-uuid2",
            mock(BlobContainer.class),
            "cluster-uuid3",
            mock(BlobContainer.class)
        );
        when(uuidContainerContainer.children()).thenReturn(blobMetadataMap);
        when(
            manifest2Container.listBlobsByPrefixInSortedOrder(
                MANIFEST_FILE_PREFIX + DELIMITER,
                Integer.MAX_VALUE,
                BlobContainer.BlobNameSortOrder.LEXICOGRAPHIC
            )
        ).thenReturn(List.of(new PlainBlobMetadata("mainfest2", 1L)));
        when(
            manifest3Container.listBlobsByPrefixInSortedOrder(
                MANIFEST_FILE_PREFIX + DELIMITER,
                Integer.MAX_VALUE,
                BlobContainer.BlobNameSortOrder.LEXICOGRAPHIC
            )
        ).thenReturn(List.of(new PlainBlobMetadata("mainfest3", 1L)));
        remoteClusterStateService.start();
        remoteClusterStateService.deleteStaleClusterUUIDs(clusterState, clusterMetadataManifest);
        try {
            assertBusy(() -> {
                verify(manifest2Container, times(1)).delete();
                verify(manifest3Container, times(1)).delete();
            });
        } catch (Exception e) {
            throw new RuntimeException(e);
        }
    }

    public void testRemoteStateStats() throws IOException {
        final ClusterState clusterState = generateClusterStateWithOneIndex().nodes(nodesWithLocalNodeClusterManager()).build();
        mockBlobStoreObjects();
        remoteClusterStateService.start();
        final ClusterMetadataManifest manifest = remoteClusterStateService.writeFullMetadata(clusterState, "prev-cluster-uuid");

        assertTrue(remoteClusterStateService.getStats() != null);
        assertEquals(1, remoteClusterStateService.getStats().getSuccessCount());
        assertEquals(0, remoteClusterStateService.getStats().getCleanupAttemptFailedCount());
        assertEquals(0, remoteClusterStateService.getStats().getFailedCount());
    }

    public void testRemoteStateCleanupFailureStats() throws IOException {
        BlobContainer blobContainer = mock(BlobContainer.class);
        doThrow(IOException.class).when(blobContainer).delete();
        when(blobStore.blobContainer(any())).thenReturn(blobContainer);
        BlobPath blobPath = new BlobPath().add("random-path");
        when((blobStoreRepository.basePath())).thenReturn(blobPath);
        remoteClusterStateService.start();
        remoteClusterStateService.deleteStaleUUIDsClusterMetadata("cluster1", Arrays.asList("cluster-uuid1"));
        try {
            assertBusy(() -> {
                // wait for stats to get updated
                assertTrue(remoteClusterStateService.getStats() != null);
                assertEquals(0, remoteClusterStateService.getStats().getSuccessCount());
                assertEquals(1, remoteClusterStateService.getStats().getCleanupAttemptFailedCount());
            });
        } catch (Exception e) {
            throw new RuntimeException(e);
        }
    }

    public void testFileNames() {
        final Index index = new Index("test-index", "index-uuid");
        final Settings idxSettings = Settings.builder()
            .put(IndexMetadata.SETTING_VERSION_CREATED, Version.CURRENT)
            .put(IndexMetadata.SETTING_INDEX_UUID, index.getUUID())
            .build();
        final IndexMetadata indexMetadata = new IndexMetadata.Builder(index.getName()).settings(idxSettings)
            .numberOfShards(1)
            .numberOfReplicas(0)
            .build();

        String indexMetadataFileName = RemoteClusterStateService.indexMetadataFileName(indexMetadata);
        String[] splittedIndexMetadataFileName = indexMetadataFileName.split(DELIMITER);
        assertThat(indexMetadataFileName.split(DELIMITER).length, is(4));
        assertThat(splittedIndexMetadataFileName[0], is(METADATA_FILE_PREFIX));
        assertThat(splittedIndexMetadataFileName[1], is(RemoteStoreUtils.invertLong(indexMetadata.getVersion())));
        assertThat(splittedIndexMetadataFileName[3], is(String.valueOf(INDEX_METADATA_CURRENT_CODEC_VERSION)));

        verifyManifestFileNameWithCodec(MANIFEST_CURRENT_CODEC_VERSION);
        verifyManifestFileNameWithCodec(ClusterMetadataManifest.CODEC_V1);
        verifyManifestFileNameWithCodec(ClusterMetadataManifest.CODEC_V0);
    }

    private void verifyManifestFileNameWithCodec(int codecVersion) {
        int term = randomIntBetween(5, 10);
        int version = randomIntBetween(5, 10);
        String manifestFileName = RemoteClusterStateService.getManifestFileName(term, version, true, codecVersion);
        assertThat(manifestFileName.split(DELIMITER).length, is(6));
        String[] splittedName = manifestFileName.split(DELIMITER);
        assertThat(splittedName[0], is(MANIFEST_FILE_PREFIX));
        assertThat(splittedName[1], is(RemoteStoreUtils.invertLong(term)));
        assertThat(splittedName[2], is(RemoteStoreUtils.invertLong(version)));
        assertThat(splittedName[3], is("C"));
        assertThat(splittedName[5], is(String.valueOf(codecVersion)));

        manifestFileName = RemoteClusterStateService.getManifestFileName(term, version, false, codecVersion);
        splittedName = manifestFileName.split(DELIMITER);
        assertThat(splittedName[3], is("P"));
    }

    public void testSingleConcurrentExecutionOfStaleManifestCleanup() throws Exception {
        BlobContainer blobContainer = mock(BlobContainer.class);
        BlobPath blobPath = new BlobPath().add("random-path");
        when((blobStoreRepository.basePath())).thenReturn(blobPath);
        when(blobStore.blobContainer(any())).thenReturn(blobContainer);

        CountDownLatch latch = new CountDownLatch(1);
        AtomicInteger callCount = new AtomicInteger(0);
        doAnswer(invocation -> {
            callCount.incrementAndGet();
            if (latch.await(5000, TimeUnit.SECONDS) == false) {
                throw new Exception("Timed out waiting for delete task queuing to complete");
            }
            return null;
        }).when(blobContainer)
            .listBlobsByPrefixInSortedOrder(
                any(String.class),
                any(int.class),
                any(BlobContainer.BlobNameSortOrder.class),
                any(ActionListener.class)
            );

        remoteClusterStateService.start();
        remoteClusterStateService.deleteStaleClusterMetadata("cluster-name", "cluster-uuid", RETAINED_MANIFESTS);
        remoteClusterStateService.deleteStaleClusterMetadata("cluster-name", "cluster-uuid", RETAINED_MANIFESTS);

        latch.countDown();
        assertBusy(() -> assertEquals(1, callCount.get()));
    }

    public void testIndexMetadataUploadWaitTimeSetting() {
        // verify default value
        assertEquals(
            RemoteClusterStateService.INDEX_METADATA_UPLOAD_TIMEOUT_DEFAULT,
            remoteClusterStateService.getIndexMetadataUploadTimeout()
        );

        // verify update index metadata upload timeout
        int indexMetadataUploadTimeout = randomIntBetween(1, 10);
        Settings newSettings = Settings.builder()
            .put("cluster.remote_store.state.index_metadata.upload_timeout", indexMetadataUploadTimeout + "s")
            .build();
        clusterSettings.applySettings(newSettings);
        assertEquals(indexMetadataUploadTimeout, remoteClusterStateService.getIndexMetadataUploadTimeout().seconds());
    }

    public void testMetadataManifestUploadWaitTimeSetting() {
        // verify default value
        assertEquals(
            RemoteClusterStateService.METADATA_MANIFEST_UPLOAD_TIMEOUT_DEFAULT,
            remoteClusterStateService.getMetadataManifestUploadTimeout()
        );

        // verify update metadata manifest upload timeout
        int metadataManifestUploadTimeout = randomIntBetween(1, 10);
        Settings newSettings = Settings.builder()
            .put("cluster.remote_store.state.metadata_manifest.upload_timeout", metadataManifestUploadTimeout + "s")
            .build();
        clusterSettings.applySettings(newSettings);
        assertEquals(metadataManifestUploadTimeout, remoteClusterStateService.getMetadataManifestUploadTimeout().seconds());
    }

    public void testGlobalMetadataUploadWaitTimeSetting() {
        // verify default value
        assertEquals(
            RemoteClusterStateService.GLOBAL_METADATA_UPLOAD_TIMEOUT_DEFAULT,
            remoteClusterStateService.getGlobalMetadataUploadTimeout()
        );

        // verify update global metadata upload timeout
        int globalMetadataUploadTimeout = randomIntBetween(1, 10);
        Settings newSettings = Settings.builder()
            .put("cluster.remote_store.state.global_metadata.upload_timeout", globalMetadataUploadTimeout + "s")
            .build();
        clusterSettings.applySettings(newSettings);
        assertEquals(globalMetadataUploadTimeout, remoteClusterStateService.getGlobalMetadataUploadTimeout().seconds());
    }

    public void testRemoteRoutingTableNotInitializedWhenDisabled() {
       assertNull(remoteClusterStateService.getRemoteRoutingTableService());
    }

    public void testRemoteRoutingTableInitializedWhenEnabled() {
        Settings newSettings = Settings.builder()
            .put(RemoteRoutingTableService.REMOTE_ROUTING_TABLE_ENABLED_SETTING.getKey(), true)
            .put("node.attr." + REMOTE_STORE_ROUTING_TABLE_REPOSITORY_NAME_ATTRIBUTE_KEY, "routing_repository")
            .put("node.attr." + REMOTE_STORE_CLUSTER_STATE_REPOSITORY_NAME_ATTRIBUTE_KEY, "remote_store_repository")
            .put(RemoteClusterStateService.REMOTE_CLUSTER_STATE_ENABLED_SETTING.getKey(), true)
            .build();
        clusterSettings.applySettings(newSettings);

        Settings nodeSettings = Settings.builder().put(REMOTE_ROUTING_TABLE_EXPERIMENTAL, "true").build();
        FeatureFlags.initializeFeatureFlags(nodeSettings);

        remoteClusterStateService = new RemoteClusterStateService(
            "test-node-id",
            repositoriesServiceSupplier,
            newSettings,
            clusterSettings,
            () -> 0L,
            threadPool
        );
        assertNotNull(remoteClusterStateService.getRemoteRoutingTableService());
    }

    private void mockObjectsForGettingPreviousClusterUUID(Map<String, String> clusterUUIDsPointers) throws IOException {
        mockObjectsForGettingPreviousClusterUUID(clusterUUIDsPointers, false, Collections.emptyMap());
    }

    private void mockObjectsForGettingPreviousClusterUUID(
        Map<String, String> clusterUUIDsPointers,
        Map<String, Boolean> clusterUUIDCommitted
    ) throws IOException {
        mockObjectsForGettingPreviousClusterUUID(clusterUUIDsPointers, false, clusterUUIDCommitted);
    }

    private void mockObjectsForGettingPreviousClusterUUID(
        Map<String, String> clusterUUIDsPointers,
        boolean differGlobalMetadata,
        Map<String, Boolean> clusterUUIDCommitted
    ) throws IOException {
        final BlobPath blobPath = mock(BlobPath.class);
        when((blobStoreRepository.basePath())).thenReturn(blobPath);
        when(blobPath.add(anyString())).thenReturn(blobPath);
        when(blobPath.buildAsString()).thenReturn("/blob/path/");
        BlobContainer blobContainer1 = mock(BlobContainer.class);
        BlobContainer blobContainer2 = mock(BlobContainer.class);
        BlobContainer blobContainer3 = mock(BlobContainer.class);
        BlobContainer uuidBlobContainer = mock(BlobContainer.class);
        when(blobContainer1.path()).thenReturn(blobPath);
        when(blobContainer2.path()).thenReturn(blobPath);
        when(blobContainer3.path()).thenReturn(blobPath);

        mockBlobContainerForClusterUUIDs(uuidBlobContainer, clusterUUIDsPointers.keySet());
        List<UploadedIndexMetadata> uploadedIndexMetadataList1 = List.of(
            new UploadedIndexMetadata("index1", "index-uuid1", "key1"),
            new UploadedIndexMetadata("index2", "index-uuid2", "key2")
        );
        Map<String, UploadedMetadataAttribute> customMetadataMap = new HashMap<>();
        final ClusterMetadataManifest clusterManifest1 = generateClusterMetadataManifest(
            "cluster-uuid1",
            clusterUUIDsPointers.get("cluster-uuid1"),
            randomAlphaOfLength(10),
            uploadedIndexMetadataList1,
            customMetadataMap,
            new UploadedMetadataAttribute(COORDINATION_METADATA, "key3"),
            new UploadedMetadataAttribute(SETTING_METADATA, "key4"),
            new UploadedMetadataAttribute(TEMPLATES_METADATA, "key5"),
            clusterUUIDCommitted.getOrDefault("cluster-uuid1", true)
        );
        Settings indexSettings = Settings.builder().put(IndexMetadata.SETTING_VERSION_CREATED, Version.CURRENT).build();
        IndexMetadata indexMetadata1 = IndexMetadata.builder("index1")
            .settings(indexSettings)
            .numberOfShards(1)
            .numberOfReplicas(1)
            .build();
        IndexMetadata indexMetadata2 = IndexMetadata.builder("index2")
            .settings(indexSettings)
            .numberOfShards(1)
            .numberOfReplicas(1)
            .build();
        Metadata metadata1 = Metadata.builder()
            .persistentSettings(Settings.builder().put(Metadata.SETTING_READ_ONLY_SETTING.getKey(), true).build())
            .build();
        Map<String, IndexMetadata> indexMetadataMap1 = Map.of("index-uuid1", indexMetadata1, "index-uuid2", indexMetadata2);
        mockBlobContainerForGlobalMetadata(blobContainer1, clusterManifest1, metadata1);
        mockBlobContainer(blobContainer1, clusterManifest1, indexMetadataMap1, ClusterMetadataManifest.CODEC_V2);

        List<UploadedIndexMetadata> uploadedIndexMetadataList2 = List.of(
            new UploadedIndexMetadata("index1", "index-uuid1", "key1"),
            new UploadedIndexMetadata("index2", "index-uuid2", "key2")
        );
        final ClusterMetadataManifest clusterManifest2 = generateClusterMetadataManifest(
            "cluster-uuid2",
            clusterUUIDsPointers.get("cluster-uuid2"),
            randomAlphaOfLength(10),
            uploadedIndexMetadataList2,
            customMetadataMap,
            new UploadedMetadataAttribute(COORDINATION_METADATA, "key3"),
            new UploadedMetadataAttribute(SETTING_METADATA, "key4"),
            new UploadedMetadataAttribute(TEMPLATES_METADATA, "key5"),
            clusterUUIDCommitted.getOrDefault("cluster-uuid2", true)
        );
        IndexMetadata indexMetadata3 = IndexMetadata.builder("index1")
            .settings(indexSettings)
            .numberOfShards(1)
            .numberOfReplicas(1)
            .build();
        IndexMetadata indexMetadata4 = IndexMetadata.builder("index2")
            .settings(indexSettings)
            .numberOfShards(1)
            .numberOfReplicas(1)
            .build();
        Metadata metadata2 = Metadata.builder()
            .persistentSettings(Settings.builder().put(Metadata.SETTING_READ_ONLY_SETTING.getKey(), true).build())
            .build();
        Map<String, IndexMetadata> indexMetadataMap2 = Map.of("index-uuid1", indexMetadata3, "index-uuid2", indexMetadata4);
        mockBlobContainerForGlobalMetadata(blobContainer2, clusterManifest2, metadata2);
        mockBlobContainer(blobContainer2, clusterManifest2, indexMetadataMap2, ClusterMetadataManifest.CODEC_V2);

        // differGlobalMetadata controls which one of IndexMetadata or Metadata object would be different
        // when comparing cluster-uuid3 and cluster-uuid1 state.
        // if set true, only Metadata will differ b/w cluster uuid1 and cluster uuid3.
        // If set to false, only IndexMetadata would be different
        // Adding difference in EXACTLY on of these randomly will help us test if our uuid trimming logic compares both
        // IndexMetadata and Metadata when deciding if the remote state b/w two different cluster uuids is same.
        List<UploadedIndexMetadata> uploadedIndexMetadataList3 = differGlobalMetadata
            ? new ArrayList<>(uploadedIndexMetadataList1)
            : List.of(new UploadedIndexMetadata("index1", "index-uuid1", "key1"));
        IndexMetadata indexMetadata5 = IndexMetadata.builder("index1")
            .settings(indexSettings)
            .numberOfShards(1)
            .numberOfReplicas(1)
            .build();
        Map<String, IndexMetadata> indexMetadataMap3 = differGlobalMetadata
            ? new HashMap<>(indexMetadataMap1)
            : Map.of("index-uuid1", indexMetadata5);
        Metadata metadata3 = Metadata.builder()
            .persistentSettings(Settings.builder().put(Metadata.SETTING_READ_ONLY_SETTING.getKey(), !differGlobalMetadata).build())
            .build();
        final ClusterMetadataManifest clusterManifest3 = generateClusterMetadataManifest(
            "cluster-uuid3",
            clusterUUIDsPointers.get("cluster-uuid3"),
            randomAlphaOfLength(10),
            uploadedIndexMetadataList3,
            customMetadataMap,
            new UploadedMetadataAttribute(COORDINATION_METADATA, "key3"),
            new UploadedMetadataAttribute(SETTING_METADATA, "key4"),
            new UploadedMetadataAttribute(TEMPLATES_METADATA, "key5"),
            clusterUUIDCommitted.getOrDefault("cluster-uuid3", true)
        );
        mockBlobContainerForGlobalMetadata(blobContainer3, clusterManifest3, metadata3);
        mockBlobContainer(blobContainer3, clusterManifest3, indexMetadataMap3, ClusterMetadataManifest.CODEC_V2);

        ArrayList<BlobContainer> mockBlobContainerOrderedList = new ArrayList<>(
            List.of(blobContainer1, blobContainer1, blobContainer3, blobContainer3, blobContainer2, blobContainer2)
        );

        if (differGlobalMetadata) {
            mockBlobContainerOrderedList.addAll(
                List.of(blobContainer3, blobContainer1, blobContainer3, blobContainer1, blobContainer1, blobContainer3)
            );
        }
        mockBlobContainerOrderedList.addAll(
            List.of(blobContainer2, blobContainer1, blobContainer2, blobContainer1, blobContainer1, blobContainer2)
        );
        BlobContainer[] mockBlobContainerOrderedArray = new BlobContainer[mockBlobContainerOrderedList.size()];
        mockBlobContainerOrderedList.toArray(mockBlobContainerOrderedArray);
        when(blobStore.blobContainer(ArgumentMatchers.any())).thenReturn(uuidBlobContainer, mockBlobContainerOrderedArray);
        when(blobStoreRepository.getCompressor()).thenReturn(new DeflateCompressor());
    }

    private ClusterMetadataManifest generateV1ClusterMetadataManifest(
        String clusterUUID,
        String previousClusterUUID,
        String stateUUID,
        List<UploadedIndexMetadata> uploadedIndexMetadata,
        String globalMetadataFileName,
        Boolean isUUIDCommitted
    ) {
        return ClusterMetadataManifest.builder()
            .indices(uploadedIndexMetadata)
            .clusterTerm(1L)
            .stateVersion(1L)
            .stateUUID(stateUUID)
            .clusterUUID(clusterUUID)
            .nodeId("nodeA")
            .opensearchVersion(VersionUtils.randomOpenSearchVersion(random()))
            .previousClusterUUID(previousClusterUUID)
            .committed(true)
            .clusterUUIDCommitted(isUUIDCommitted)
            .globalMetadataFileName(globalMetadataFileName)
            .codecVersion(ClusterMetadataManifest.CODEC_V1)
            .build();
    }

    private ClusterMetadataManifest generateClusterMetadataManifest(
        String clusterUUID,
        String previousClusterUUID,
        String stateUUID,
        List<UploadedIndexMetadata> uploadedIndexMetadata,
        Map<String, UploadedMetadataAttribute> customMetadataMap,
        UploadedMetadataAttribute coordinationMetadata,
        UploadedMetadataAttribute settingsMetadata,
        UploadedMetadataAttribute templatesMetadata,
        Boolean isUUIDCommitted
    ) {
        return ClusterMetadataManifest.builder()
            .indices(uploadedIndexMetadata)
            .clusterTerm(1L)
            .stateVersion(1L)
            .stateUUID(stateUUID)
            .clusterUUID(clusterUUID)
            .nodeId("nodeA")
            .opensearchVersion(VersionUtils.randomOpenSearchVersion(random()))
            .previousClusterUUID(previousClusterUUID)
            .committed(true)
            .clusterUUIDCommitted(isUUIDCommitted)
            .coordinationMetadata(coordinationMetadata)
            .settingMetadata(settingsMetadata)
            .templatesMetadata(templatesMetadata)
            .customMetadataMap(customMetadataMap)
            .codecVersion(MANIFEST_CURRENT_CODEC_VERSION)
            .build();
    }

    private BlobContainer mockBlobStoreObjects() {
        return mockBlobStoreObjects(BlobContainer.class);
    }

    private BlobContainer mockBlobStoreObjects(Class<? extends BlobContainer> blobContainerClazz) {
        final BlobPath blobPath = mock(BlobPath.class);
        when((blobStoreRepository.basePath())).thenReturn(blobPath);
        when(blobPath.add(anyString())).thenReturn(blobPath);
        when(blobPath.buildAsString()).thenReturn("/blob/path/");
        final BlobContainer blobContainer = mock(blobContainerClazz);
        when(blobContainer.path()).thenReturn(blobPath);
        when(blobStore.blobContainer(any())).thenReturn(blobContainer);
        when(blobStoreRepository.getCompressor()).thenReturn(new DeflateCompressor());
        return blobContainer;
    }

    private void mockBlobContainerForClusterUUIDs(BlobContainer blobContainer, Set<String> clusterUUIDs) throws IOException {
        Map<String, BlobContainer> blobContainerMap = new HashMap<>();
        for (String clusterUUID : clusterUUIDs) {
            blobContainerMap.put(clusterUUID, mockBlobStoreObjects());
        }
        when(blobContainer.children()).thenReturn(blobContainerMap);
    }

    private void mockBlobContainer(
        BlobContainer blobContainer,
        ClusterMetadataManifest clusterMetadataManifest,
        Map<String, IndexMetadata> indexMetadataMap
    ) throws IOException {
        mockBlobContainer(blobContainer, clusterMetadataManifest, indexMetadataMap, ClusterMetadataManifest.CODEC_V0);
    }

    private void mockBlobContainer(
        BlobContainer blobContainer,
        ClusterMetadataManifest clusterMetadataManifest,
        Map<String, IndexMetadata> indexMetadataMap,
        int codecVersion
    ) throws IOException {
        String manifestFileName = codecVersion >= ClusterMetadataManifest.CODEC_V1
            ? "manifest__manifestFileName__abcd__abcd__abcd__" + codecVersion
            : "manifestFileName";
        BlobMetadata blobMetadata = new PlainBlobMetadata(manifestFileName, 1);
        when(blobContainer.listBlobsByPrefixInSortedOrder("manifest" + DELIMITER, 1, BlobContainer.BlobNameSortOrder.LEXICOGRAPHIC))
            .thenReturn(Arrays.asList(blobMetadata));

        BytesReference bytes = RemoteClusterStateService.CLUSTER_METADATA_MANIFEST_FORMAT.serialize(
            clusterMetadataManifest,
            manifestFileName,
            blobStoreRepository.getCompressor(),
            FORMAT_PARAMS
        );
        when(blobContainer.readBlob(manifestFileName)).thenReturn(new ByteArrayInputStream(bytes.streamInput().readAllBytes()));

        clusterMetadataManifest.getIndices().forEach(uploadedIndexMetadata -> {
            try {
                IndexMetadata indexMetadata = indexMetadataMap.get(uploadedIndexMetadata.getIndexUUID());
                if (indexMetadata == null) {
                    return;
                }
                String fileName = uploadedIndexMetadata.getUploadedFilename();
                when(blobContainer.readBlob(fileName + ".dat")).thenAnswer((invocationOnMock) -> {
                    BytesReference bytesIndexMetadata = RemoteClusterStateService.INDEX_METADATA_FORMAT.serialize(
                        indexMetadata,
                        fileName,
                        blobStoreRepository.getCompressor(),
                        FORMAT_PARAMS
                    );
                    return new ByteArrayInputStream(bytesIndexMetadata.streamInput().readAllBytes());
                });
            } catch (IOException e) {
                throw new RuntimeException(e);
            }
        });
    }

    private void mockBlobContainerForGlobalMetadata(
        BlobContainer blobContainer,
        ClusterMetadataManifest clusterMetadataManifest,
        Metadata metadata
    ) throws IOException {
        int codecVersion = clusterMetadataManifest.getCodecVersion();
        String mockManifestFileName = "manifest__1__2__C__456__" + codecVersion;
        BlobMetadata blobMetadata = new PlainBlobMetadata(mockManifestFileName, 1);
        when(
            blobContainer.listBlobsByPrefixInSortedOrder(
                "manifest" + RemoteClusterStateService.DELIMITER,
                1,
                BlobContainer.BlobNameSortOrder.LEXICOGRAPHIC
            )
        ).thenReturn(Arrays.asList(blobMetadata));

        BytesReference bytes = RemoteClusterStateService.CLUSTER_METADATA_MANIFEST_FORMAT.serialize(
            clusterMetadataManifest,
            mockManifestFileName,
            blobStoreRepository.getCompressor(),
            FORMAT_PARAMS
        );
        when(blobContainer.readBlob(mockManifestFileName)).thenReturn(new ByteArrayInputStream(bytes.streamInput().readAllBytes()));
        if (codecVersion >= ClusterMetadataManifest.CODEC_V2) {
            String coordinationFileName = getFileNameFromPath(clusterMetadataManifest.getCoordinationMetadata().getUploadedFilename());
            when(blobContainer.readBlob(RemoteClusterStateService.COORDINATION_METADATA_FORMAT.blobName(coordinationFileName))).thenAnswer(
                (invocationOnMock) -> {
                    BytesReference bytesReference = RemoteClusterStateService.COORDINATION_METADATA_FORMAT.serialize(
                        metadata.coordinationMetadata(),
                        coordinationFileName,
                        blobStoreRepository.getCompressor(),
                        FORMAT_PARAMS
                    );
                    return new ByteArrayInputStream(bytesReference.streamInput().readAllBytes());
                }
            );

            String settingsFileName = getFileNameFromPath(clusterMetadataManifest.getSettingsMetadata().getUploadedFilename());
            when(blobContainer.readBlob(RemoteClusterStateService.SETTINGS_METADATA_FORMAT.blobName(settingsFileName))).thenAnswer(
                (invocationOnMock) -> {
                    BytesReference bytesReference = RemoteClusterStateService.SETTINGS_METADATA_FORMAT.serialize(
                        metadata.persistentSettings(),
                        settingsFileName,
                        blobStoreRepository.getCompressor(),
                        FORMAT_PARAMS
                    );
                    return new ByteArrayInputStream(bytesReference.streamInput().readAllBytes());
                }
            );

            String templatesFileName = getFileNameFromPath(clusterMetadataManifest.getTemplatesMetadata().getUploadedFilename());
            when(blobContainer.readBlob(RemoteClusterStateService.TEMPLATES_METADATA_FORMAT.blobName(templatesFileName))).thenAnswer(
                (invocationOnMock) -> {
                    BytesReference bytesReference = RemoteClusterStateService.TEMPLATES_METADATA_FORMAT.serialize(
                        metadata.templatesMetadata(),
                        templatesFileName,
                        blobStoreRepository.getCompressor(),
                        FORMAT_PARAMS
                    );
                    return new ByteArrayInputStream(bytesReference.streamInput().readAllBytes());
                }
            );

            Map<String, String> customFileMap = clusterMetadataManifest.getCustomMetadataMap()
                .entrySet()
                .stream()
                .collect(Collectors.toMap(Map.Entry::getKey, entry -> getFileNameFromPath(entry.getValue().getUploadedFilename())));

            for (Map.Entry<String, String> entry : customFileMap.entrySet()) {
                String custom = entry.getKey();
                String fileName = entry.getValue();
                when(blobContainer.readBlob(RemoteClusterStateService.CUSTOM_METADATA_FORMAT.blobName(fileName))).thenAnswer(
                    (invocation) -> {
                        BytesReference bytesReference = RemoteClusterStateService.CUSTOM_METADATA_FORMAT.serialize(
                            metadata.custom(custom),
                            fileName,
                            blobStoreRepository.getCompressor(),
                            FORMAT_PARAMS
                        );
                        return new ByteArrayInputStream(bytesReference.streamInput().readAllBytes());
                    }
                );
            }
        } else if (codecVersion == ClusterMetadataManifest.CODEC_V1) {
            String[] splitPath = clusterMetadataManifest.getGlobalMetadataFileName().split("/");
            when(blobContainer.readBlob(RemoteClusterStateService.GLOBAL_METADATA_FORMAT.blobName(splitPath[splitPath.length - 1])))
                .thenAnswer((invocationOnMock) -> {
                    BytesReference bytesGlobalMetadata = RemoteClusterStateService.GLOBAL_METADATA_FORMAT.serialize(
                        metadata,
                        "global-metadata-file",
                        blobStoreRepository.getCompressor(),
                        FORMAT_PARAMS
                    );
                    return new ByteArrayInputStream(bytesGlobalMetadata.streamInput().readAllBytes());
                });
        }
    }

    private String getFileNameFromPath(String filePath) {
        String[] splitPath = filePath.split("/");
        return splitPath[splitPath.length - 1];
    }

    private static ClusterState.Builder generateClusterStateWithGlobalMetadata() {
        final Settings clusterSettings = Settings.builder().put("cluster.blocks.read_only", true).build();
        final CoordinationMetadata coordinationMetadata = CoordinationMetadata.builder().term(1L).build();

        return ClusterState.builder(ClusterName.DEFAULT)
            .version(1L)
            .stateUUID("state-uuid")
            .metadata(
                Metadata.builder()
                    .persistentSettings(clusterSettings)
                    .clusterUUID("cluster-uuid")
                    .coordinationMetadata(coordinationMetadata)
                    .build()
            );
    }

    private static ClusterState.Builder generateClusterStateWithOneIndex() {
        final Index index = new Index("test-index", "index-uuid");
        final Settings idxSettings = Settings.builder()
            .put(IndexMetadata.SETTING_VERSION_CREATED, Version.CURRENT)
            .put(IndexMetadata.SETTING_INDEX_UUID, index.getUUID())
            .build();
        final IndexMetadata indexMetadata = new IndexMetadata.Builder(index.getName()).settings(idxSettings)
            .numberOfShards(1)
            .numberOfReplicas(0)
            .build();
        final CoordinationMetadata coordinationMetadata = CoordinationMetadata.builder().term(1L).build();
        final Settings settings = Settings.builder().put("mock-settings", true).build();
        final TemplatesMetadata templatesMetadata = TemplatesMetadata.EMPTY_METADATA;
        final CustomMetadata1 customMetadata1 = new CustomMetadata1("custom-metadata-1");
        return ClusterState.builder(ClusterName.DEFAULT)
            .version(1L)
            .stateUUID("state-uuid")
            .metadata(
                Metadata.builder()
                    .version(randomNonNegativeLong())
                    .put(indexMetadata, true)
                    .clusterUUID("cluster-uuid")
                    .coordinationMetadata(coordinationMetadata)
                    .persistentSettings(settings)
                    .templates(templatesMetadata)
                    .putCustom(customMetadata1.getWriteableName(), customMetadata1)
                    .build()
            );
    }

    private static DiscoveryNodes nodesWithLocalNodeClusterManager() {
        return DiscoveryNodes.builder().clusterManagerNodeId("cluster-manager-id").localNodeId("cluster-manager-id").build();
    }

    private static class CustomMetadata1 extends TestCustomMetadata {
        public static final String TYPE = "custom_md_1";

        CustomMetadata1(String data) {
            super(data);
        }

        @Override
        public String getWriteableName() {
            return TYPE;
        }

        @Override
        public Version getMinimalSupportedVersion() {
            return Version.CURRENT;
        }

        @Override
        public EnumSet<Metadata.XContentContext> context() {
            return EnumSet.of(Metadata.XContentContext.GATEWAY);
        }
    }

}<|MERGE_RESOLUTION|>--- conflicted
+++ resolved
@@ -88,11 +88,8 @@
 import org.mockito.ArgumentMatchers;
 
 import static java.util.stream.Collectors.toList;
-<<<<<<< HEAD
 import static org.opensearch.common.util.FeatureFlags.REMOTE_ROUTING_TABLE_EXPERIMENTAL;
-=======
 import static org.opensearch.gateway.remote.RemoteClusterStateService.COORDINATION_METADATA;
->>>>>>> b20537a5
 import static org.opensearch.gateway.remote.RemoteClusterStateService.DELIMITER;
 import static org.opensearch.gateway.remote.RemoteClusterStateService.FORMAT_PARAMS;
 import static org.opensearch.gateway.remote.RemoteClusterStateService.INDEX_METADATA_CURRENT_CODEC_VERSION;
@@ -100,14 +97,11 @@
 import static org.opensearch.gateway.remote.RemoteClusterStateService.MANIFEST_FILE_PREFIX;
 import static org.opensearch.gateway.remote.RemoteClusterStateService.METADATA_FILE_PREFIX;
 import static org.opensearch.gateway.remote.RemoteClusterStateService.RETAINED_MANIFESTS;
-<<<<<<< HEAD
-=======
 import static org.opensearch.gateway.remote.RemoteClusterStateService.SETTING_METADATA;
 import static org.opensearch.gateway.remote.RemoteClusterStateService.TEMPLATES_METADATA;
 import static org.opensearch.node.remotestore.RemoteStoreNodeAttribute.REMOTE_STORE_CLUSTER_STATE_REPOSITORY_NAME_ATTRIBUTE_KEY;
 import static org.opensearch.node.remotestore.RemoteStoreNodeAttribute.REMOTE_STORE_REPOSITORY_SETTINGS_ATTRIBUTE_KEY_PREFIX;
 import static org.opensearch.node.remotestore.RemoteStoreNodeAttribute.REMOTE_STORE_REPOSITORY_TYPE_ATTRIBUTE_KEY_FORMAT;
->>>>>>> b20537a5
 import static org.hamcrest.Matchers.equalTo;
 import static org.hamcrest.Matchers.is;
 import static org.hamcrest.Matchers.not;
@@ -1523,12 +1517,13 @@
         FeatureFlags.initializeFeatureFlags(nodeSettings);
 
         remoteClusterStateService = new RemoteClusterStateService(
-            "test-node-id",
+        "test-node-id",
             repositoriesServiceSupplier,
             newSettings,
             clusterSettings,
             () -> 0L,
-            threadPool
+            threadPool,
+            List.of(new RemoteIndexPathUploader(threadPool, newSettings, repositoriesServiceSupplier, clusterSettings))
         );
         assertNotNull(remoteClusterStateService.getRemoteRoutingTableService());
     }
