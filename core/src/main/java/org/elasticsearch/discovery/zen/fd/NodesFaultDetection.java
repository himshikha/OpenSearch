/*
 * Licensed to Elasticsearch under one or more contributor
 * license agreements. See the NOTICE file distributed with
 * this work for additional information regarding copyright
 * ownership. Elasticsearch licenses this file to you under
 * the Apache License, Version 2.0 (the "License"); you may
 * not use this file except in compliance with the License.
 * You may obtain a copy of the License at
 *
 *    http://www.apache.org/licenses/LICENSE-2.0
 *
 * Unless required by applicable law or agreed to in writing,
 * software distributed under the License is distributed on an
 * "AS IS" BASIS, WITHOUT WARRANTIES OR CONDITIONS OF ANY
 * KIND, either express or implied.  See the License for the
 * specific language governing permissions and limitations
 * under the License.
 */

package org.elasticsearch.discovery.zen.fd;

import org.elasticsearch.cluster.ClusterName;
import org.elasticsearch.cluster.ClusterState;
import org.elasticsearch.cluster.node.DiscoveryNode;
import org.elasticsearch.common.io.stream.StreamInput;
import org.elasticsearch.common.io.stream.StreamOutput;
import org.elasticsearch.common.settings.Settings;
import org.elasticsearch.common.unit.TimeValue;
import org.elasticsearch.common.util.concurrent.EsRejectedExecutionException;
import org.elasticsearch.threadpool.ThreadPool;
import org.elasticsearch.transport.TransportResponseHandler;
import org.elasticsearch.transport.ConnectTransportException;
import org.elasticsearch.transport.TransportChannel;
import org.elasticsearch.transport.TransportException;
import org.elasticsearch.transport.TransportRequest;
import org.elasticsearch.transport.TransportRequestHandler;
import org.elasticsearch.transport.TransportRequestOptions;
import org.elasticsearch.transport.TransportResponse;
import org.elasticsearch.transport.TransportService;

import java.io.IOException;
import java.util.concurrent.ConcurrentMap;
import java.util.concurrent.CopyOnWriteArrayList;

import static org.elasticsearch.common.util.concurrent.ConcurrentCollections.newConcurrentMap;

/**
 * A fault detection of multiple nodes.
 */
public class NodesFaultDetection extends FaultDetection {

    public static final String PING_ACTION_NAME = "internal:discovery/zen/fd/ping";

    public abstract static class Listener {

        public void onNodeFailure(DiscoveryNode node, String reason) {}

        public void onPingReceived(PingRequest pingRequest) {}

    }

    private final CopyOnWriteArrayList<Listener> listeners = new CopyOnWriteArrayList<>();

    private final ConcurrentMap<DiscoveryNode, NodeFD> nodesFD = newConcurrentMap();

    private volatile long clusterStateVersion = ClusterState.UNKNOWN_VERSION;

    private volatile DiscoveryNode localNode;

    public NodesFaultDetection(Settings settings, ThreadPool threadPool, TransportService transportService, ClusterName clusterName) {
        super(settings, threadPool, transportService, clusterName);

        logger.debug("[node  ] uses ping_interval [{}], ping_timeout [{}], ping_retries [{}]", pingInterval, pingRetryTimeout,
            pingRetryCount);

        transportService.registerRequestHandler(
            PING_ACTION_NAME, PingRequest::new, ThreadPool.Names.SAME, false, false, new PingRequestHandler());
    }

    public void setLocalNode(DiscoveryNode localNode) {
        this.localNode = localNode;
    }

    public void addListener(Listener listener) {
        listeners.add(listener);
    }

    public void removeListener(Listener listener) {
        listeners.remove(listener);
    }

    /**
     * make sure that nodes in clusterState are pinged. Any pinging to nodes which are not
     * part of the cluster will be stopped
     */
    public void updateNodesAndPing(ClusterState clusterState) {
        // remove any nodes we don't need, this will cause their FD to stop
        for (DiscoveryNode monitoredNode : nodesFD.keySet()) {
            if (!clusterState.nodes().nodeExists(monitoredNode)) {
                nodesFD.remove(monitoredNode);
            }
        }
        // add any missing nodes

        for (DiscoveryNode node : clusterState.nodes()) {
            if (node.equals(localNode)) {
                // no need to monitor the local node
                continue;
            }
            if (!nodesFD.containsKey(node)) {
                NodeFD fd = new NodeFD(node);
                // it's OK to overwrite an existing nodeFD - it will just stop and the new one will pick things up.
                nodesFD.put(node, fd);
                // we use schedule with a 0 time value to run the pinger on the pool as it will run on later
                threadPool.schedule(TimeValue.timeValueMillis(0), ThreadPool.Names.SAME, fd);
            }
        }
    }

    /** stops all pinging **/
    public NodesFaultDetection stop() {
        nodesFD.clear();
        return this;
    }

    @Override
    public void close() {
        super.close();
        stop();
        transportService.removeHandler(PING_ACTION_NAME);
    }

    @Override
    protected void handleTransportDisconnect(DiscoveryNode node) {
        NodeFD nodeFD = nodesFD.remove(node);
        if (nodeFD == null) {
            return;
        }
        if (connectOnNetworkDisconnect) {
            NodeFD fd = new NodeFD(node);
            try {
                transportService.connectToNode(node);
                nodesFD.put(node, fd);
                // we use schedule with a 0 time value to run the pinger on the pool as it will run on later
                threadPool.schedule(TimeValue.timeValueMillis(0), ThreadPool.Names.SAME, fd);
            } catch (Exception e) {
                logger.trace("[node  ] [{}] transport disconnected (with verified connect)", node);
                // clean up if needed, just to be safe..
                nodesFD.remove(node, fd);
                notifyNodeFailure(node, "transport disconnected (with verified connect)");
            }
        } else {
            logger.trace("[node  ] [{}] transport disconnected", node);
            notifyNodeFailure(node, "transport disconnected");
        }
    }

    private void notifyNodeFailure(final DiscoveryNode node, final String reason) {
        try {
            threadPool.generic().execute(new Runnable() {
                @Override
                public void run() {
                    for (Listener listener : listeners) {
                        listener.onNodeFailure(node, reason);
                    }
                }
            });
        } catch (EsRejectedExecutionException ex) {
            logger.trace("[node  ] [{}] ignoring node failure (reason [{}]). Local node is shutting down", ex, node, reason);
        }
    }

    private void notifyPingReceived(final PingRequest pingRequest) {
        threadPool.generic().execute(new Runnable() {

            @Override
            public void run() {
                for (Listener listener : listeners) {
                    listener.onPingReceived(pingRequest);
                }
            }

        });
    }


    private class NodeFD implements Runnable {
        volatile int retryCount;

        private final DiscoveryNode node;

        private NodeFD(DiscoveryNode node) {
            this.node = node;
        }

        private boolean running() {
            return NodeFD.this.equals(nodesFD.get(node));
        }

        @Override
        public void run() {
            if (!running()) {
                return;
            }
<<<<<<< HEAD
            final PingRequest pingRequest = new PingRequest(node.getId(), clusterName, localNode, clusterStateVersion);
            final TransportRequestOptions options = TransportRequestOptions.builder().withType(TransportRequestOptions.Type.PING).withTimeout(pingRetryTimeout).build();
            transportService.sendRequest(node, PING_ACTION_NAME, pingRequest, options, new TransportResponseHandler<PingResponse>() {
=======
            final PingRequest pingRequest = new PingRequest(node, clusterName, localNode, clusterStateVersion);
            final TransportRequestOptions options = TransportRequestOptions.builder().withType(TransportRequestOptions.Type.PING)
                .withTimeout(pingRetryTimeout).build();
            transportService.sendRequest(node, PING_ACTION_NAME, pingRequest, options, new BaseTransportResponseHandler<PingResponse>() {
>>>>>>> 59075348
                        @Override
                        public PingResponse newInstance() {
                            return new PingResponse();
                        }

                        @Override
                        public void handleResponse(PingResponse response) {
                            if (!running()) {
                                return;
                            }
                            retryCount = 0;
                            threadPool.schedule(pingInterval, ThreadPool.Names.SAME, NodeFD.this);
                        }

                        @Override
                        public void handleException(TransportException exp) {
                            if (!running()) {
                                return;
                            }
                            if (exp instanceof ConnectTransportException || exp.getCause() instanceof ConnectTransportException) {
                                handleTransportDisconnect(node);
                                return;
                            }

                            retryCount++;
                            logger.trace("[node  ] failed to ping [{}], retry [{}] out of [{}]", exp, node, retryCount, pingRetryCount);
                            if (retryCount >= pingRetryCount) {
                                logger.debug("[node  ] failed to ping [{}], tried [{}] times, each with  maximum [{}] timeout", node,
                                    pingRetryCount, pingRetryTimeout);
                                // not good, failure
                                if (nodesFD.remove(node, NodeFD.this)) {
                                    notifyNodeFailure(node, "failed to ping, tried [" + pingRetryCount + "] times, each with maximum ["
                                        + pingRetryTimeout + "] timeout");
                                }
                            } else {
                                // resend the request, not reschedule, rely on send timeout
                                transportService.sendRequest(node, PING_ACTION_NAME, pingRequest, options, this);
                            }
                        }

                        @Override
                        public String executor() {
                            return ThreadPool.Names.SAME;
                        }
                    }
            );
        }
    }

    class PingRequestHandler implements TransportRequestHandler<PingRequest> {
        @Override
        public void messageReceived(PingRequest request, TransportChannel channel) throws Exception {
            // if we are not the node we are supposed to be pinged, send an exception
            // this can happen when a kill -9 is sent, and another node is started using the same port
            if (!localNode.equals(request.targetNode())) {
                throw new IllegalStateException("Got pinged as node " + request.targetNode() + "], but I am node " + localNode );
            }

            // PingRequest will have clusterName set to null if it came from a node of version <1.4.0
            if (request.clusterName != null && !request.clusterName.equals(clusterName)) {
                // Don't introduce new exception for bwc reasons
                throw new IllegalStateException("Got pinged with cluster name [" + request.clusterName + "], but I'm part of cluster ["
                    + clusterName + "]");
            }

            notifyPingReceived(request);

            channel.sendResponse(new PingResponse());
        }
    }


    public static class PingRequest extends TransportRequest {

        // the (assumed) node we are pinging
        private DiscoveryNode targetNode;

        private ClusterName clusterName;

        private DiscoveryNode masterNode;

        private long clusterStateVersion = ClusterState.UNKNOWN_VERSION;

        public PingRequest() {
        }

        PingRequest(DiscoveryNode targetNode, ClusterName clusterName, DiscoveryNode masterNode, long clusterStateVersion) {
            this.targetNode = targetNode;
            this.clusterName = clusterName;
            this.masterNode = masterNode;
            this.clusterStateVersion = clusterStateVersion;
        }

        public DiscoveryNode targetNode() {
            return targetNode;
        }

        public ClusterName clusterName() {
            return clusterName;
        }

        public DiscoveryNode masterNode() {
            return masterNode;
        }

        public long clusterStateVersion() {
            return clusterStateVersion;
        }

        @Override
        public void readFrom(StreamInput in) throws IOException {
            super.readFrom(in);
            targetNode = new DiscoveryNode(in);
            clusterName = new ClusterName(in);
            masterNode = new DiscoveryNode(in);
            clusterStateVersion = in.readLong();
        }

        @Override
        public void writeTo(StreamOutput out) throws IOException {
            super.writeTo(out);
            targetNode.writeTo(out);
            clusterName.writeTo(out);
            masterNode.writeTo(out);
            out.writeLong(clusterStateVersion);
        }
    }

    private static class PingResponse extends TransportResponse {

        private PingResponse() {
        }

        @Override
        public void readFrom(StreamInput in) throws IOException {
            super.readFrom(in);
        }

        @Override
        public void writeTo(StreamOutput out) throws IOException {
            super.writeTo(out);
        }
    }
}<|MERGE_RESOLUTION|>--- conflicted
+++ resolved
@@ -202,16 +202,10 @@
             if (!running()) {
                 return;
             }
-<<<<<<< HEAD
-            final PingRequest pingRequest = new PingRequest(node.getId(), clusterName, localNode, clusterStateVersion);
-            final TransportRequestOptions options = TransportRequestOptions.builder().withType(TransportRequestOptions.Type.PING).withTimeout(pingRetryTimeout).build();
-            transportService.sendRequest(node, PING_ACTION_NAME, pingRequest, options, new TransportResponseHandler<PingResponse>() {
-=======
             final PingRequest pingRequest = new PingRequest(node, clusterName, localNode, clusterStateVersion);
             final TransportRequestOptions options = TransportRequestOptions.builder().withType(TransportRequestOptions.Type.PING)
                 .withTimeout(pingRetryTimeout).build();
-            transportService.sendRequest(node, PING_ACTION_NAME, pingRequest, options, new BaseTransportResponseHandler<PingResponse>() {
->>>>>>> 59075348
+            transportService.sendRequest(node, PING_ACTION_NAME, pingRequest, options, new TransportResponseHandler<PingResponse>() {
                         @Override
                         public PingResponse newInstance() {
                             return new PingResponse();
